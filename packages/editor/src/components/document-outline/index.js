--- conflicted
+++ resolved
@@ -86,13 +86,9 @@
 					<DocumentOutlineItem
 						level={ __( 'Title' ) }
 						isValid
-<<<<<<< HEAD
 						onSelect={ onSelect }
 						href={ `#${ titleNode.id }` }
-=======
-						onClick={ focusTitle }
 						isDisabled={ hasOutlineItemsDisabled }
->>>>>>> 03fc448e
 					>
 						{ title }
 					</DocumentOutlineItem>
@@ -116,12 +112,9 @@
 							level={ `H${ item.level }` }
 							isValid={ isValid }
 							path={ item.path }
-<<<<<<< HEAD
+							isDisabled={ hasOutlineItemsDisabled }
+							href={ `#block-${ item.clientId }` }
 							onSelect={ onSelect }
-							href={ `#block-${ item.clientId }` }
-=======
-							isDisabled={ hasOutlineItemsDisabled }
->>>>>>> 03fc448e
 						>
 							{ item.isEmpty ?
 								emptyHeadingContent :
@@ -152,14 +145,5 @@
 			blocks: getBlocks(),
 			isTitleSupported: get( postType, [ 'supports', 'title' ], false ),
 		};
-<<<<<<< HEAD
-=======
-	} ),
-	withDispatch( ( dispatch ) => {
-		const { selectBlock } = dispatch( 'core/block-editor' );
-		return {
-			onSelect: selectBlock,
-		};
->>>>>>> 03fc448e
 	} )
 )( DocumentOutline );