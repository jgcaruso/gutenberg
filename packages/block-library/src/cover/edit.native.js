/**
 * External dependencies
 */
import { View, TouchableWithoutFeedback } from 'react-native';
import { default as Video } from 'react-native-video';

/**
 * WordPress dependencies
 */
import { __ } from '@wordpress/i18n';
import {
	Icon,
	ImageWithFocalPoint,
	PanelBody,
	RangeControl,
	ToolbarButton,
	ToolbarGroup,
	LinearGradient,
} from '@wordpress/components';
import {
	BlockControls,
	InnerBlocks,
	InspectorControls,
	MEDIA_TYPE_IMAGE,
	MEDIA_TYPE_VIDEO,
	MediaPlaceholder,
	MediaUpload,
	withColors,
	__experimentalUseGradient,
} from '@wordpress/block-editor';
import { compose, withPreferredColorScheme } from '@wordpress/compose';
import { withSelect } from '@wordpress/data';
import { useEffect } from '@wordpress/element';
import { cover as icon, replace } from '@wordpress/icons';

/**
 * Internal dependencies
 */
import styles from './style.scss';
import {
	attributesFromMedia,
	COVER_MIN_HEIGHT,
	IMAGE_BACKGROUND_TYPE,
	VIDEO_BACKGROUND_TYPE,
} from './shared';

/**
 * Constants
 */
const ALLOWED_MEDIA_TYPES = [ MEDIA_TYPE_IMAGE, MEDIA_TYPE_VIDEO ];
const INNER_BLOCKS_TEMPLATE = [
	[
		'core/paragraph',
		{
			align: 'center',
			placeholder: __( 'Write title…' ),
		},
	],
];
const COVER_MAX_HEIGHT = 1000;
const COVER_DEFAULT_HEIGHT = 300;

const Cover = ( {
	attributes,
	getStylesFromColorScheme,
	isParentSelected,
	onFocus,
	overlayColor,
	setAttributes,
} ) => {
	const { backgroundType, dimRatio, focalPoint, minHeight, url } = attributes;
	const CONTAINER_HEIGHT = minHeight || COVER_DEFAULT_HEIGHT;

	const { gradientValue } = __experimentalUseGradient();

	const hasBackground = !! (
		url ||
		attributes.overlayColor ||
		overlayColor.color ||
		gradientValue
	);

	// Used to set a default color for its InnerBlocks
	// since there's no system to inherit styles yet
	// the RichText component will check if there are
	// parent styles for the current block. If there are,
	// it will use that color instead.
	useEffect( () => {
		// While we don't support theme colors
		if ( ! attributes.overlayColor || ( ! attributes.overlay && url ) ) {
			setAttributes( { childrenStyles: styles.defaultColor } );
		}
	}, [ setAttributes ] );

	const onSelectMedia = ( media ) => {
		const onSelect = attributesFromMedia( setAttributes );
		// Remove gradient attribute
		setAttributes( { gradient: undefined, customGradient: undefined } );
		onSelect( media );
	};

	const onHeightChange = ( value ) => {
		if ( minHeight || value !== COVER_DEFAULT_HEIGHT ) {
			setAttributes( { minHeight: value } );
		}
	};

	const onOpactiyChange = ( value ) => {
		setAttributes( { dimRatio: value } );
	};

	const overlayStyles = [
		styles.overlay,
		url && { opacity: dimRatio / 100 },
		! gradientValue && {
			backgroundColor:
				overlayColor && overlayColor.color
					? overlayColor.color
					: styles.overlay.color,
		},
		// While we don't support theme colors we add a default bg color
		! overlayColor.color && ! url
			? getStylesFromColorScheme(
					styles.backgroundSolid,
					styles.backgroundSolidDark
			  )
			: {},
	];

	const placeholderIconStyle = getStylesFromColorScheme(
		styles.icon,
		styles.iconDark
	);

	const placeholderIcon = <Icon icon={ icon } { ...placeholderIconStyle } />;

	const toolbarControls = ( open ) => (
		<BlockControls>
			<ToolbarGroup>
				<ToolbarButton
					title={ __( 'Edit cover media' ) }
					icon={ replace }
					onClick={ open }
				/>
			</ToolbarGroup>
		</BlockControls>
	);

	const controls = (
		<InspectorControls>
			<PanelBody title={ __( 'Dimensions' ) }>
				<RangeControl
					label={ __( 'Minimum height in pixels' ) }
					minimumValue={ COVER_MIN_HEIGHT }
					maximumValue={ COVER_MAX_HEIGHT }
					separatorType={ 'none' }
					value={ CONTAINER_HEIGHT }
					onChange={ onHeightChange }
					style={ styles.rangeCellContainer }
				/>
			</PanelBody>
			{ url ? (
				<PanelBody title={ __( 'Overlay' ) }>
					<RangeControl
						label={ __( 'Background Opacity' ) }
						minimumValue={ 0 }
						maximumValue={ 100 }
						separatorType={ 'none' }
						value={ dimRatio }
						onChange={ onOpactiyChange }
						style={ styles.rangeCellContainer }
					/>
				</PanelBody>
			) : null }
		</InspectorControls>
	);

<<<<<<< HEAD
	const containerStyles = [
		hasChildren && ! isParentSelected && styles.regularMediaPadding,
		hasChildren && isParentSelected && styles.innerPadding,
	];

	const renderBackground = ( { open: openMediaOptions, getMediaOptions } ) => (
=======
	const background = ( openMediaOptions, getMediaOptions ) => (
>>>>>>> 9605e11d
		<TouchableWithoutFeedback
			accessible={ ! isParentSelected }
			onLongPress={ openMediaOptions }
			disabled={ ! isParentSelected }
		>
			<View style={ styles.background }>
				{ getMediaOptions() }
				{ isParentSelected && toolbarControls( openMediaOptions ) }

				{ IMAGE_BACKGROUND_TYPE === backgroundType && (
					<ImageWithFocalPoint
						focalPoint={ focalPoint }
						url={ url }
					/>
				) }
				{ VIDEO_BACKGROUND_TYPE === backgroundType && (
					<Video
						muted
						disableFocus
						repeat
						resizeMode={ 'cover' }
						source={ { uri: url } }
						style={ styles.background }
					/>
				) }
			</View>
		</TouchableWithoutFeedback>
	);

	if ( ! hasBackground ) {
		return (
			<View>
				<MediaPlaceholder
					// eslint-disable-next-line no-undef
					__experimentalOnlyMediaLibrary={ ! __DEV__ }
					icon={ placeholderIcon }
					labels={ {
						title: __( 'Cover' ),
					} }
					onSelect={ onSelectMedia }
					allowedTypes={ ALLOWED_MEDIA_TYPES }
					onFocus={ onFocus }
				/>
			</View>
		);
	}

	return (
		<View style={ styles.backgroundContainer }>
			{ controls }

			<View
				pointerEvents="box-none"
				style={ [ styles.content, { minHeight: CONTAINER_HEIGHT } ] }
			>
				<InnerBlocks template={ INNER_BLOCKS_TEMPLATE } />
			</View>

<<<<<<< HEAD
				<MediaUpload
					// eslint-disable-next-line no-undef
					__experimentalOnlyMediaLibrary={ ! __DEV__ }
					allowedTypes={ ALLOWED_MEDIA_TYPES }
					onSelect={ onSelectMedia }
					render={ renderBackground }
				/>
=======
			<View pointerEvents="none" style={ overlayStyles }>
				{ gradientValue && (
					<LinearGradient
						gradientValue={ gradientValue }
						style={ styles.background }
					/>
				) }
>>>>>>> 9605e11d
			</View>

			<MediaUpload
				__experimentalOnlyMediaLibrary
				allowedTypes={ ALLOWED_MEDIA_TYPES }
				onSelect={ onSelectMedia }
				render={ ( { open, getMediaOptions } ) => {
					return background( open, getMediaOptions );
				} }
			/>
		</View>
	);
};

export default compose( [
	withColors( { overlayColor: 'background-color' } ),
	withSelect( ( select, { clientId } ) => {
		const { getSelectedBlockClientId } = select( 'core/block-editor' );

		const selectedBlockClientId = getSelectedBlockClientId();

		return {
			isParentSelected: selectedBlockClientId === clientId,
		};
	} ),
	withPreferredColorScheme,
] )( Cover );<|MERGE_RESOLUTION|>--- conflicted
+++ resolved
@@ -175,16 +175,7 @@
 		</InspectorControls>
 	);
 
-<<<<<<< HEAD
-	const containerStyles = [
-		hasChildren && ! isParentSelected && styles.regularMediaPadding,
-		hasChildren && isParentSelected && styles.innerPadding,
-	];
-
 	const renderBackground = ( { open: openMediaOptions, getMediaOptions } ) => (
-=======
-	const background = ( openMediaOptions, getMediaOptions ) => (
->>>>>>> 9605e11d
 		<TouchableWithoutFeedback
 			accessible={ ! isParentSelected }
 			onLongPress={ openMediaOptions }
@@ -243,15 +234,6 @@
 				<InnerBlocks template={ INNER_BLOCKS_TEMPLATE } />
 			</View>
 
-<<<<<<< HEAD
-				<MediaUpload
-					// eslint-disable-next-line no-undef
-					__experimentalOnlyMediaLibrary={ ! __DEV__ }
-					allowedTypes={ ALLOWED_MEDIA_TYPES }
-					onSelect={ onSelectMedia }
-					render={ renderBackground }
-				/>
-=======
 			<View pointerEvents="none" style={ overlayStyles }>
 				{ gradientValue && (
 					<LinearGradient
@@ -259,16 +241,14 @@
 						style={ styles.background }
 					/>
 				) }
->>>>>>> 9605e11d
 			</View>
 
 			<MediaUpload
-				__experimentalOnlyMediaLibrary
+				// eslint-disable-next-line no-undef
+				__experimentalOnlyMediaLibrary={ ! __DEV__ }
 				allowedTypes={ ALLOWED_MEDIA_TYPES }
 				onSelect={ onSelectMedia }
-				render={ ( { open, getMediaOptions } ) => {
-					return background( open, getMediaOptions );
-				} }
+				render={ renderBackground }
 			/>
 		</View>
 	);
