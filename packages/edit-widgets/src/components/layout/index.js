--- conflicted
+++ resolved
@@ -5,11 +5,7 @@
 	DropZoneProvider,
 	Popover,
 	SlotFillProvider,
-<<<<<<< HEAD
-	__experimentalSlotFillProvider as SlotFillProvider2,
-=======
 	FocusReturnProvider,
->>>>>>> 4dd6a8c0
 } from '@wordpress/components';
 import { useState } from '@wordpress/element';
 import {
@@ -31,34 +27,6 @@
 	const isMobile = useViewportMatch( 'medium', '<' );
 
 	return (
-<<<<<<< HEAD
-		<SlotFillProvider>
-			<SlotFillProvider2>
-				<DropZoneProvider>
-					<BlockEditorKeyboardShortcuts.Register />
-					<Header />
-					<Sidebar />
-					<Notices />
-					<div
-						className="edit-widgets-layout__content"
-						role="region"
-						aria-label={ __( 'Widgets screen content' ) }
-						tabIndex="-1"
-						onFocus={ () => {
-							setSelectedArea( null );
-						} }
-					>
-						<WidgetAreas
-							selectedArea={ selectedArea }
-							setSelectedArea={ setSelectedArea }
-							blockEditorSettings={ blockEditorSettings }
-						/>
-					</div>
-					<Popover.Slot />
-				</DropZoneProvider>
-			</SlotFillProvider2>
-		</SlotFillProvider>
-=======
 		<>
 			<BlockEditorKeyboardShortcuts.Register />
 			<SlotFillProvider>
@@ -95,7 +63,6 @@
 				</DropZoneProvider>
 			</SlotFillProvider>
 		</>
->>>>>>> 4dd6a8c0
 	);
 }
 
