--- conflicted
+++ resolved
@@ -122,20 +122,9 @@
 			</div>
 			{ shouldShowVisualToolbar && ! isMultiToolbar && (
 				<>
-<<<<<<< HEAD
 					<BlockSwitcher clientIds={ blockClientIds } />
 					<BlockControls.Slot className="block-editor-block-toolbar__slot" />
 					<BlockFormatControls.Slot className="block-editor-block-toolbar__slot" />
-=======
-					<BlockControls.Slot
-						bubblesVirtually
-						className="block-editor-block-toolbar__slot"
-					/>
-					<BlockFormatControls.Slot
-						bubblesVirtually
-						className="block-editor-block-toolbar__slot"
-					/>
->>>>>>> 4dd6a8c0
 				</>
 			) }
 			<BlockSettingsMenu clientIds={ blockClientIds } />
