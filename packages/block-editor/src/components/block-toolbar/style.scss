/**
 * Block Toolbar
 */

.block-editor-block-toolbar {
	display: flex;
	flex-grow: 1;
	width: 100%;
	overflow: auto; // Allow horizontal scrolling on mobile.
	position: relative;

	// Animation
	transition: border-color 0.1s linear, box-shadow 0.1s linear;
	@include reduce-motion("transition");

	// Allow overflow on desktop.
	@include break-small() {
		overflow: inherit;
	}

	// Borders around toolbar segments.
	.components-toolbar-group,
	.components-toolbar {
		background: none;
		// IE11 has thick paddings without this.
		line-height: 0;

		// These margins make the buttons themselves overlap the chrome of the toolbar.
		// This helps make them square, and maximize the hit area.
		margin-top: -$border-width;
		margin-bottom: -$border-width;

		// The component is born with a border, but we only need some of them.
		border: 0;

		// Add a border after item groups to show as separator in the block toolbar.
		border-right: $border-width solid $light-gray-500;
	}

	> :last-child,
	> :last-child .components-toolbar-group,
	> :last-child .components-toolbar {
		border-right: none;
	}
}

.block-editor-block-toolbar,
.block-editor-format-toolbar {
<<<<<<< HEAD
	// Toolbar buttons.
	.components-button {
		position: relative;

		// Give all buttons extra padding to fit text.
		padding-left: $grid-unit-20;
		padding-right: $grid-unit-20;

		// Don't show the focus inherited by the Button component.
		&:focus:enabled {
			box-shadow: none;
			outline: none;
		}

		// Focus and toggle pseudo elements.
		&::before {
			content: "";
			position: absolute;
			display: block;
			border-radius: $radius-block-ui;
			height: 32px;
			min-width: 32px;

			// Position the focus rectangle.
			left: $grid-unit-10;
			right: $grid-unit-10;
		}

		svg {
			position: relative;

			// Center the icon inside.
			margin-left: auto;
			margin-right: auto;
		}

		// Toggled style.
		&.is-pressed {
			color: $white;

			&::before {
				background: $dark-gray-primary;
			}
		}

		// Focus style.
		&:focus::before {
			@include block-toolbar-button-style__focus();
		}

		// Ensure the icon buttons remain square.
		&.has-icon {
			// Reduce the default padding when a button only has an icon.
			padding-left: $grid-unit-10;
			padding-right: $grid-unit-10;

			min-width: $block-toolbar-height;
			justify-content: center;
		}

		// @todo: We should extract the tabs styles to the tabs component itself
		&.components-tab-button {
			font-weight: 500;

			span {
				display: inline-block;
				padding-left: 0;
				padding-right: 0;
				position: relative;
			}
		}
	}

	// Size multiple sequential buttons to be optically balanced.
	// Icons are 36px, as set by a 24px icon and 12px padding.
	.components-toolbar-group > .components-button.has-icon,
	.components-toolbar div > .components-button.has-icon {
		min-width: $block-toolbar-height - $grid-unit-15;
		padding-left: $grid-unit-15 / 2; // 6px.
		padding-right: $grid-unit-15 / 2;

		svg {
			min-width: $button-size-small; // This is the optimal icon size, and we size the whole button after this.
		}

		&::before {
			left: 2px;
			right: 2px;
		}
	}

	// First button in a group.
	.components-toolbar-group .components-button:first-child,
	.components-toolbar div:first-child .components-button {
		min-width: $block-toolbar-height - $grid-unit-15 / 2;
		padding-left: $grid-unit-15 - $border-width;
		padding-right: $grid-unit-15 / 2;

		&::before {
			left: $grid-unit-10;
			right: 2px;
		}
	}

	// Last button in a group.
	.components-toolbar-group .components-button:last-child,
	.components-toolbar div:last-child .components-button {
		min-width: $block-toolbar-height - $grid-unit-15 / 2;
		padding-left: $grid-unit-15 / 2;
		padding-right: $grid-unit-15 - $border-width;

		&::before {
			left: 2px;
			right: $grid-unit-10;
		}
	}

	// Single buttons should remain 48px.
	.components-toolbar-group > .components-button:first-child:last-child,
	.components-toolbar div:first-child:last-child > .components-button {
		min-width: $block-toolbar-height;
		padding-left: $grid-unit-15;
		padding-right: $grid-unit-15;

		&::before {
			left: $grid-unit-10;
			right: $grid-unit-10;
		}
=======
	// Override Toolbar buttons size.
	.components-toolbar-group,
	.components-toolbar {
		display: flex;
		flex-wrap: nowrap;
>>>>>>> 33a821ff
	}
}

.block-editor-block-toolbar__slot {
	// Required for IE11.
	display: inline-block;
	// Fix for toolbar button misalignment on IE11
	line-height: 0;

	// IE11 doesn't read rules inside this query. They are applied only to modern browsers.
	@supports (position: sticky) {
		display: inline-flex;
	}
}

.block-editor-block-toolbar__mover-switcher-container {
	display: flex;
}

.block-editor-block-toolbar__block-switcher-wrapper {
	.block-editor-block-switcher {
		display: block;
	}
}

.block-editor-block-toolbar.has-responsive-movers {
	.block-editor-block-toolbar__mover-trigger-container {
		@include break-medium() {
			bottom: -1px;
			left: -1px;
			position: absolute;
			top: -1px;
			transform: translateX(-48px);
			user-select: none;
		}
	}

	// Explicitly color the background of the switcher to "cover" the mover control as it animates out.
	.block-editor-block-toolbar__block-switcher-wrapper {
		background: $white;
		border-left: $border-width solid;
		border-radius: 0 0 $radius-block-ui $radius-block-ui;
		position: relative;
		z-index: 1;
		margin-left: -$border-width;
	}

	.block-editor-block-toolbar__mover-trigger-wrapper:not(:empty) {
		@include break-medium() {
			background-color: $white;
			border: 1px solid $black;
			border-bottom-left-radius: 2px;
			border-top-left-radius: 2px;
			border-right: none;
			height: 100%;
			transition: all 60ms linear;
		}

		@include reduce-motion("transition");
	}
}
<|MERGE_RESOLUTION|>--- conflicted
+++ resolved
@@ -46,142 +46,11 @@
 
 .block-editor-block-toolbar,
 .block-editor-format-toolbar {
-<<<<<<< HEAD
-	// Toolbar buttons.
-	.components-button {
-		position: relative;
-
-		// Give all buttons extra padding to fit text.
-		padding-left: $grid-unit-20;
-		padding-right: $grid-unit-20;
-
-		// Don't show the focus inherited by the Button component.
-		&:focus:enabled {
-			box-shadow: none;
-			outline: none;
-		}
-
-		// Focus and toggle pseudo elements.
-		&::before {
-			content: "";
-			position: absolute;
-			display: block;
-			border-radius: $radius-block-ui;
-			height: 32px;
-			min-width: 32px;
-
-			// Position the focus rectangle.
-			left: $grid-unit-10;
-			right: $grid-unit-10;
-		}
-
-		svg {
-			position: relative;
-
-			// Center the icon inside.
-			margin-left: auto;
-			margin-right: auto;
-		}
-
-		// Toggled style.
-		&.is-pressed {
-			color: $white;
-
-			&::before {
-				background: $dark-gray-primary;
-			}
-		}
-
-		// Focus style.
-		&:focus::before {
-			@include block-toolbar-button-style__focus();
-		}
-
-		// Ensure the icon buttons remain square.
-		&.has-icon {
-			// Reduce the default padding when a button only has an icon.
-			padding-left: $grid-unit-10;
-			padding-right: $grid-unit-10;
-
-			min-width: $block-toolbar-height;
-			justify-content: center;
-		}
-
-		// @todo: We should extract the tabs styles to the tabs component itself
-		&.components-tab-button {
-			font-weight: 500;
-
-			span {
-				display: inline-block;
-				padding-left: 0;
-				padding-right: 0;
-				position: relative;
-			}
-		}
-	}
-
-	// Size multiple sequential buttons to be optically balanced.
-	// Icons are 36px, as set by a 24px icon and 12px padding.
-	.components-toolbar-group > .components-button.has-icon,
-	.components-toolbar div > .components-button.has-icon {
-		min-width: $block-toolbar-height - $grid-unit-15;
-		padding-left: $grid-unit-15 / 2; // 6px.
-		padding-right: $grid-unit-15 / 2;
-
-		svg {
-			min-width: $button-size-small; // This is the optimal icon size, and we size the whole button after this.
-		}
-
-		&::before {
-			left: 2px;
-			right: 2px;
-		}
-	}
-
-	// First button in a group.
-	.components-toolbar-group .components-button:first-child,
-	.components-toolbar div:first-child .components-button {
-		min-width: $block-toolbar-height - $grid-unit-15 / 2;
-		padding-left: $grid-unit-15 - $border-width;
-		padding-right: $grid-unit-15 / 2;
-
-		&::before {
-			left: $grid-unit-10;
-			right: 2px;
-		}
-	}
-
-	// Last button in a group.
-	.components-toolbar-group .components-button:last-child,
-	.components-toolbar div:last-child .components-button {
-		min-width: $block-toolbar-height - $grid-unit-15 / 2;
-		padding-left: $grid-unit-15 / 2;
-		padding-right: $grid-unit-15 - $border-width;
-
-		&::before {
-			left: 2px;
-			right: $grid-unit-10;
-		}
-	}
-
-	// Single buttons should remain 48px.
-	.components-toolbar-group > .components-button:first-child:last-child,
-	.components-toolbar div:first-child:last-child > .components-button {
-		min-width: $block-toolbar-height;
-		padding-left: $grid-unit-15;
-		padding-right: $grid-unit-15;
-
-		&::before {
-			left: $grid-unit-10;
-			right: $grid-unit-10;
-		}
-=======
 	// Override Toolbar buttons size.
 	.components-toolbar-group,
 	.components-toolbar {
 		display: flex;
 		flex-wrap: nowrap;
->>>>>>> 33a821ff
 	}
 }
 
