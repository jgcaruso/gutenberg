<<<<<<< HEAD
.block-editor-block-contextual-toolbar {
	display: block;
}

.block-editor-block-list__layout .block-editor-block-list__block.is-selected { // Needs specificity to override inherited styles.
=======
.block-editor-block-list__layout .block-editor-block-list__block { // Needs specificity to override inherited styles.
>>>>>>> 4dd6a8c0
	// While block is being dragged, dim the slot dragged from, and hide some UI.
	&.is-dragging {
		> * {
			background: $light-gray-100;
		}

		> * > * {
			visibility: hidden;
		}
	}

	.reusable-block-edit-panel * {
		z-index: z-index(".block-editor-block-list__block .reusable-block-edit-panel *");
	}
}


/**
 * General Post Content Layout
 */

// Add side padding for the main block container, currently post_content.
// The purpose of this padding is to ensure that on small viewports, there is
// room for the block border that sits 14px ($block-padding) offset from the
// block footprint, as well as the side-UI.
.block-editor-block-list__layout {
	padding-left: $block-padding;
	padding-right: $block-padding;
	position: relative;

	// Beyond the mobile breakpoint, compensate for side UI.
	@include break-small() {
		padding-left: $block-padding + $block-side-ui-width + $block-padding + $border-width * 2;
		padding-right: $block-padding + $block-side-ui-width + $block-padding + $border-width * 2;
	}

	// Don't propogate that padding to nested blocks.
	.block-editor-block-list__layout {
		padding-left: 0;
		padding-right: 0;
	}
}


/**
 * Notices & Block Selected/Hover Styles.
 */

.block-editor-block-list__layout .block-editor-block-list__block {
	position: relative;

	// Break long strings of text without spaces so they don't overflow the block.
	overflow-wrap: break-word;

	/**
	 * Notices
	 */

	.components-placeholder .components-with-notices-ui {
		margin: -10px 0 12px 0;
	}

	.components-with-notices-ui {
		margin: 0 0 12px 0;
		width: 100%;

		.components-notice {
			margin-left: 0;
			margin-right: 0;

			.components-notice__content {
				font-size: $default-font-size;
			}
		}
	}


	/**
	 * Block Layout
	 */

	// Navigate mode & Focused wrapper.
	// We're using a pseudo element to overflow placeholder borders
	// and any border inside the block itself.
	&:not([contenteditable]):focus::after {
		position: absolute;
		z-index: 1;
		pointer-events: none;
		content: "";
		top: 0;
		bottom: 0;
		left: 0;
		right: 0;

		// 2px outside.
		box-shadow: 0 0 0 2px $blue-medium-focus;
		border-radius: $radius-block-ui;

		// Show a light color for dark themes.
		.is-dark-theme & {
			box-shadow: 0 0 0 2px $blue-medium-focus-dark;
		}
	}

	// Spotlight mode.
	&.is-focus-mode:not(.is-multi-selected) {
		opacity: 0.5;
		transition: opacity 0.1s linear;
		@include reduce-motion("transition");

		&:not(.is-focused) .block-editor-block-list__block,
		&.is-focused {
			opacity: 1;
		}
	}

	// Between-blocks dropzone line indicator.
	&.is-drop-target::before {
		content: "";
		position: absolute;
		z-index: 0;
		pointer-events: none;
		transition: border-color 0.1s linear, border-style 0.1s linear, box-shadow 0.1s linear;
		right: 0;
		left: 0;
		top: -$default-block-margin / 2;
		border-radius: $radius-block-ui;
		border-top: 4px solid $blue-medium-focus;
	}
}


/**
 * Cross-Block Selection
 */

.block-editor-block-list__layout {

	// The primary indicator of selection in text is the native selection marker.
	// When selecting multiple blocks, we provide an additional selection indicator.
	.is-navigate-mode & .block-editor-block-list__block.is-selected,
	.block-editor-block-list__block.is-multi-selected {

		// Show selection borders around every non-nested block's actual footprint.
		&::after {
			position: absolute;
			z-index: 1;
			pointer-events: none;
			content: "";
			top: 0;
			bottom: 0;
			left: 0;
			right: 0;
		}

		.is-block-content, // Floats.
		&::after { // Everything else.
			// 2px outside.
			box-shadow: 0 0 0 2px $blue-medium-focus;
			border-radius: $radius-block-ui;

			// Windows High Contrast mode will show this outline.
			outline: 2px solid transparent;

			// Show a lighter color for dark themes.
			.is-dark-theme & {
				box-shadow: 0 0 0 2px $blue-medium-focus-dark;
			}
		}

		// Provide exceptions for placeholders.
		.components-placeholder {
			::selection {
				background: transparent;
			}
		}
	}

	// Hide the focus indicator for collapsed blocks.
	// These serve as only as column containers for floated blocks.
	.block-editor-block-list__block.is-block-collapsed::after {
		content: none;
	}
}


/**
 * Block styles and alignments
 */

.block-editor-block-list__layout .block-editor-block-list__block {
	&.has-warning {
		min-height: ( $block-padding + $block-spacing ) * 2;
	}

	// Warnings
	&.has-warning {
		// When a block has a warning, you shouldn't be able to manipulate the contents.
		> * {
			pointer-events: none;
			user-select: none;
		}

		// Allow the warning action buttons to be manipulable.
		.block-editor-warning {
			pointer-events: all;
		}
	}

	// Scrim overlay.
	&.has-warning::after {
		content: "";
		position: absolute;
		top: 0;
		right: 0;
		bottom: 0;
		left: 0;
		border-radius: $radius-block-ui;
		background-color: rgba($white, 0.4);
	}

	// Avoid conflict with the multi-selection highlight color.
	&.has-warning.is-multi-selected::after {
		background-color: transparent;
	}

	// Reusable blocks clickthrough overlays.
	&.is-reusable > .block-editor-inner-blocks.has-overlay {
		// Remove only the top click overlay.
		&::after {
			display: none;
		}

		// Restore it for subsequent.
		.block-editor-inner-blocks.has-overlay::after {
			display: block;
		}
	}

	// Select tool/navigation mode shows the default cursor until an additional click edits.
	.is-navigate-mode & {
		cursor: default;
	}

	// Alignments.
	&[data-align="left"],
	&[data-align="right"] {
		// Without z-index, won't be clickable as "above" adjacent content.
		z-index: z-index(".block-editor-block-list__block {core/image aligned left or right}");
		width: 100%;

		// When images are floated, the block itself should collapse to zero height.
		height: 0;

		&::before {
			content: none;
		}
	}

	// Left.
	&[data-align="left"] > .is-block-content {
		// This is in the editor only; the image should be floated on the frontend.
		/*!rtl:begin:ignore*/
		float: left;
		margin-right: 2em;
		/*!rtl:end:ignore*/
	}

	// Right.
	&[data-align="right"] > .is-block-content {
		// Right: This is in the editor only; the image should be floated on the frontend.
		/*!rtl:begin:ignore*/
		float: right;
		margin-left: 2em;
		/*!rtl:end:ignore*/
	}

	// Wide and full-wide.
	&[data-align="full"],
	&[data-align="wide"] {
		clear: both;
	}

	// Full-wide.
	&[data-align="full"] {
		margin-left: -$block-padding;
		margin-right: -$block-padding;

		@include break-small() {
			margin-left: -$block-padding - $block-padding - $block-side-ui-width - $border-width - $border-width;
			margin-right: -$block-padding - $block-padding - $block-side-ui-width - $border-width - $border-width;
		}
	}

	// Clear floats.
	&[data-clear="true"] {
		float: none;
	}

	// This essentially duplicates the mobile styles for the appender component.
	// It would be nice to be able to use element queries in that component instead https://github.com/tomhodgins/element-queries-spec
	.block-editor-block-list__layout {
		.block-editor-default-block-appender .block-editor-inserter {
			left: auto;
			right: $grid-unit-10;
		}
	}
}

/**
 * In-Canvas Inserter
 */

.block-editor-block-list .block-editor-inserter {
	margin: $grid-unit-10;
	cursor: move; // Fallback for IE/Edge < 14
	cursor: grab;
}

// Insertion point (includes inbetween inserter and insertion indicator)
.block-editor-block-list__insertion-point {
	position: relative;
	z-index: z-index(".block-editor-block-list__insertion-point");
	margin-top: -$block-padding;
}

.block-editor-block-list__insertion-point-indicator {
	position: absolute;
	top: calc(50% - #{ $border-width });
	height: 2px;
	left: 0;
	right: 0;
	background: theme(primary);
}

// This is the clickable plus.
.block-editor-block-list__insertion-point-inserter {
	// Don't show on mobile.
	display: none;
	@include break-mobile() {
		display: flex;
	}

	justify-content: center;

	// Clicks on the inserter are redirected to the nearest tabbable element.
	cursor: text;

	// Hide the inserter above the selected block.
	&.is-inserter-hidden .block-editor-inserter__toggle {
		opacity: 0;
		pointer-events: none;
	}
}

.block-editor-block-list__block-popover-inserter {
	position: absolute;
	top: -9999em;
	margin-bottom: $block-padding;

	&.is-visible {
		position: static;
	}
}

// Sibling inserter / "inbetweenserter".
.block-editor-block-list__insertion-point-inserter,
.block-editor-block-list__block-popover-inserter {
	.block-editor-inserter__toggle.components-button {
		// Special dimensions for this button.
		min-width: 32px;
		height: 32px;
	}
}

// This is the edge-to-edge hover area that contains the plus.
.block-editor-block-list__block {
	> .block-editor-block-list__insertion-point {
		position: absolute;
		top: -$block-padding - $block-spacing / 2;

		// Matches the whole empty space between two blocks.
		height: $block-padding * 2;
		bottom: auto;

		// Match width of actual content.
		left: $block-padding;
		right: $block-padding;
	}

	&[data-align="full"] > .block-editor-block-list__insertion-point {
		left: 0;
		right: 0;
	}
}

.block-editor-block-list__block .block-editor-block-list__block-html-textarea {
	display: block;
	margin: 0;
	width: 100%;
	border: none;
	outline: none;
	box-shadow: none;
	resize: none;
	overflow: hidden;
	font-family: $editor-html-font;
	font-size: $text-editor-font-size;
	line-height: 150%;
	transition: padding 0.2s linear;
	@include reduce-motion("transition");

	&:focus {
		box-shadow: none;
	}
}


/**
 * Block Toolbar, top and contextual.
 */
.block-editor-block-contextual-toolbar-wrapper {
	padding-left: $block-toolbar-height; // Provide space for the mover control on full-wide items.
}

.edit-post-header-toolbar__block-toolbar,
.block-editor-block-contextual-toolbar {
	// Adapt the height of the toolbar items.
	.components-toolbar {
		height: $block-toolbar-height;
		background: none;
	}

	// Adapt the height of all toolbar buttons.
	.components-button {
		height: $block-toolbar-height;
	}
}


/**
 * Block Toolbar when contextual.
 */

.block-editor-block-contextual-toolbar {
	// Block UI appearance.
	border: $border-width solid $dark-gray-primary;
	border-radius: $radius-block-ui;
	background-color: $white;

	.block-editor-block-toolbar .components-toolbar {
		border-right-color: $dark-gray-primary;
	}
}


/**
 * Block Label for Navigation/Selection Mode
 */

.block-editor-block-list__breadcrumb {
	display: block;
	z-index: z-index(".block-editor-block-list__breadcrumb");

	.components-toolbar-group,
	.components-toolbar {
		display: flex;
		border: none;
		background: none;

		// The button here has a special style to appear as a toolbar.
		.components-button {
			font-size: $default-font-size;
			height: $block-toolbar-height;
			padding: $grid-unit-15 $grid-unit-20;

			// Block UI appearance.
			border: $border-width solid $dark-gray-primary;
			border-radius: $radius-block-ui;
			background-color: $white;

			// When button is focused, it receives a box-shadow instead of the border.
			&:focus {
				border: none;
				box-shadow: inset 0 0 0 1px color($theme-color), 0 0 0 1px color($theme-color);
			}
		}

		// @todo, it should have the block type icon here.
	}
}


/**
 * Warnings.
 */

.block-editor-block-list__block .block-editor-warning {
	z-index: z-index(".block-editor-warning");
	position: relative;

	&.block-editor-block-list__block-crash-warning {
		// The block crash warning has no block preview underneath it.
		// The lack of a preview combined with the negative margin that
		// the warning normally has results in crashed blocks overlapping
		// any blocks that come after them. Resetting the margin to `auto`
		// solves this.
		margin-bottom: auto;
	}
}


/**
 * Popovers.
 */

.block-editor-block-list__insertion-point-popover.is-without-arrow {
	z-index: z-index(".block-editor-block-list__insertion-point-popover");

	.components-popover__content.components-popover__content { // Needs specificity.
		background: none;
		border: none;
		box-shadow: none;
		overflow-y: visible;
		margin-left: 0;
	}
}

.components-popover.block-editor-block-list__block-popover {
	z-index: z-index(".block-editor-block-list__block-popover");

	.components-popover__content {
		margin: 0 !important;
		min-width: auto;
		width: max-content;
		background: none;
		border: none;
		box-shadow: none;
		overflow-y: visible;

		// Allow clicking through the toolbar holder.
		pointer-events: none;

		> * {
			pointer-events: all;
		}

		// Position the block toolbar.
		.block-editor-block-list__breadcrumb,
		.block-editor-block-contextual-toolbar {
			margin-bottom: $grid-unit-20;

			// @todo It should position the block transform dialog as the left margin of a block. It currently
			// positions instead, the mover control.
			margin-left: - $block-toolbar-height - $border-width;
		}

		.block-editor-block-contextual-toolbar[data-align="full"],
		.block-editor-block-list__breadcrumb[data-align="full"] {
			margin-left: 0;
		}
	}

	.is-dragging-components-draggable & {
		opacity: 0;
	}
}

.is-dragging-components-draggable .components-tooltip {
	display: none;
}<|MERGE_RESOLUTION|>--- conflicted
+++ resolved
@@ -1,12 +1,8 @@
-<<<<<<< HEAD
 .block-editor-block-contextual-toolbar {
 	display: block;
 }
 
-.block-editor-block-list__layout .block-editor-block-list__block.is-selected { // Needs specificity to override inherited styles.
-=======
 .block-editor-block-list__layout .block-editor-block-list__block { // Needs specificity to override inherited styles.
->>>>>>> 4dd6a8c0
 	// While block is being dragged, dim the slot dragged from, and hide some UI.
 	&.is-dragging {
 		> * {
