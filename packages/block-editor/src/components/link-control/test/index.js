/**
 * External dependencies
 */
import { render, unmountComponentAtNode } from 'react-dom';
import { act, Simulate } from 'react-dom/test-utils';
import { first, last, nth } from 'lodash';
/**
 * WordPress dependencies
 */
import { useState, useRef } from '@wordpress/element';
import { UP, DOWN, ENTER } from '@wordpress/keycodes';
/**
 * Internal dependencies
 */
import LinkControl from '../';
import { fauxEntitySuggestions, fetchFauxEntitySuggestions } from './fixtures';

const mockFetchSearchSuggestions = jest.fn();

jest.mock( '@wordpress/data/src/components/use-select', () => () => ( {
	fetchSearchSuggestions: mockFetchSearchSuggestions,
} ) );

/**
 * Wait for next tick of event loop. This is required
 * because the `fetchSearchSuggestions` Promise will
 * resolve on the next tick of the event loop (this is
 * inline with the Promise spec). As a result we need to
 * wait on this loop to "tick" before we can expect the UI
 * to have updated.
 */
function eventLoopTick() {
	return new Promise( ( resolve ) => setImmediate( resolve ) );
}

let container = null;

beforeEach( () => {
	// setup a DOM element as a render target
	container = document.createElement( 'div' );
	document.body.appendChild( container );
	mockFetchSearchSuggestions.mockImplementation( fetchFauxEntitySuggestions );
} );

afterEach( () => {
	// cleanup on exiting
	unmountComponentAtNode( container );
	container.remove();
	container = null;
	mockFetchSearchSuggestions.mockReset();
} );

function getURLInput() {
	return container.querySelector( 'input[aria-label="URL"]' );
}

function getSearchResults() {
	const input = getURLInput();
	// The input has `aria-owns` to indicate that it owns (and is related to)
	// the search results with `role="listbox"`.
	const relatedSelector = input.getAttribute( 'aria-owns' );

	// Select by relationship as well as role
	return container.querySelectorAll(
		`#${ relatedSelector }[role="listbox"] [role="option"]`
	);
}

function getCurrentLink() {
	return container.querySelector(
		'.block-editor-link-control__search-item.is-current'
	);
}

describe( 'Basic rendering', () => {
	it( 'should render', () => {
		act( () => {
			render( <LinkControl />, container );
		} );

		// Search Input UI
<<<<<<< HEAD
		const searchInput = container.querySelector(
			'input[aria-label="URL"]'
		);
=======
		const searchInput = getURLInput();
>>>>>>> 251bab45

		expect( searchInput ).not.toBeNull();
		expect( container.innerHTML ).toMatchSnapshot();
	} );

	describe( 'forceIsEditingLink', () => {
		const isEditing = () => !! getURLInput();

		it( 'undefined', () => {
			act( () => {
				render(
					<LinkControl value={ { url: 'https://example.com' } } />,
					container
				);
			} );

			expect( isEditing() ).toBe( false );
		} );

		it( 'true', () => {
			act( () => {
				render(
					<LinkControl
						value={ { url: 'https://example.com' } }
						forceIsEditingLink
					/>,
					container
				);
			} );

			expect( isEditing() ).toBe( true );
		} );

		it( 'false', () => {
			act( () => {
				render(
					<LinkControl value={ { url: 'https://example.com' } } />,
					container
				);
			} );

			// Click the "Edit" button to trigger into the editing mode.
			const editButton = Array.from(
				container.querySelectorAll( 'button' )
			).find( ( button ) => button.innerHTML.includes( 'Edit' ) );

			act( () => {
				Simulate.click( editButton );
			} );

			expect( isEditing() ).toBe( true );

			// If passed `forceIsEditingLink` of `false` while editing, should
			// forcefully reset to the preview state.
			act( () => {
				render(
					<LinkControl
						value={ { url: 'https://example.com' } }
						forceIsEditingLink={ false }
					/>,
					container
				);
			} );

			expect( isEditing() ).toBe( false );
		} );
	} );
} );

describe( 'Searching for a link', () => {
	it( 'should display loading UI when input is valid but search results have yet to be returned', async () => {
		const searchTerm = 'Hello';

		let resolver;

		const fauxRequest = () =>
			new Promise( ( resolve ) => {
				resolver = resolve;
			} );

		mockFetchSearchSuggestions.mockImplementation( fauxRequest );

		act( () => {
			render( <LinkControl />, container );
		} );

		// Search Input UI
<<<<<<< HEAD
		const searchInput = container.querySelector(
			'input[aria-label="URL"]'
		);
=======
		const searchInput = getURLInput();
>>>>>>> 251bab45

		// Simulate searching for a term
		act( () => {
			Simulate.change( searchInput, { target: { value: searchTerm } } );
		} );

		// fetchFauxEntitySuggestions resolves on next "tick" of event loop
		await eventLoopTick();

<<<<<<< HEAD
		// TODO: select these by aria relationship to autocomplete rather than arbitary selector.
		const searchResultElements = container.querySelectorAll(
			'[role="menu"] button[role="menuitem"]'
		);
=======
		const searchResultElements = getSearchResults();
>>>>>>> 251bab45

		let loadingUI = container.querySelector( '.components-spinner' );

		expect( searchResultElements ).toHaveLength( 0 );

		expect( loadingUI ).not.toBeNull();

		act( () => {
			resolver( fauxEntitySuggestions );
		} );

		await eventLoopTick();

		loadingUI = container.querySelector( '.components-spinner' );

		expect( loadingUI ).toBeNull();
	} );

	it( 'should display only search suggestions when current input value is not URL-like', async () => {
		const searchTerm = 'Hello world';
		const firstFauxSuggestion = first( fauxEntitySuggestions );

		act( () => {
			render( <LinkControl />, container );
		} );

		// Search Input UI
<<<<<<< HEAD
		const searchInput = container.querySelector(
			'input[aria-label="URL"]'
		);
=======
		const searchInput = getURLInput();
>>>>>>> 251bab45

		// Simulate searching for a term
		act( () => {
			Simulate.change( searchInput, { target: { value: searchTerm } } );
		} );

		// fetchFauxEntitySuggestions resolves on next "tick" of event loop
		await eventLoopTick();
		// TODO: select these by aria relationship to autocomplete rather than arbitrary selector.

		const searchResultElements = getSearchResults();

<<<<<<< HEAD
		// TODO: select these by aria relationship to autocomplete rather than arbitary selector.
		const searchResultElements = container.querySelectorAll(
			'[role="listbox"] [role="option"]'
		);
=======
>>>>>>> 251bab45
		const firstSearchResultItemHTML = first( searchResultElements )
			.innerHTML;
		const lastSearchResultItemHTML = last( searchResultElements ).innerHTML;

		expect( searchResultElements ).toHaveLength(
			fauxEntitySuggestions.length
		);

		// Sanity check that a search suggestion shows up corresponding to the data
		expect( firstSearchResultItemHTML ).toEqual(
			expect.stringContaining( firstFauxSuggestion.title )
		);
		expect( firstSearchResultItemHTML ).toEqual(
			expect.stringContaining( firstFauxSuggestion.type )
		);

		// The fallback URL suggestion should not be shown when input is not URL-like
		expect( lastSearchResultItemHTML ).not.toEqual(
			expect.stringContaining( 'URL' )
		);
	} );

	it.each( [
		[ 'couldbeurlorentitysearchterm' ],
		[ 'ThisCouldAlsoBeAValidURL' ],
	] )(
		'should display a URL suggestion as a default fallback for the search term "%s" which could potentially be a valid url.',
		async ( searchTerm ) => {
			act( () => {
				render( <LinkControl />, container );
			} );
<<<<<<< HEAD

			// Search Input UI
			const searchInput = container.querySelector(
				'input[aria-label="URL"]'
			);

			// Simulate searching for a term
			act( () => {
				Simulate.change( searchInput, {
					target: { value: searchTerm },
				} );
			} );

			// fetchFauxEntitySuggestions resolves on next "tick" of event loop
			await eventLoopTick();

			// TODO: select these by aria relationship to autocomplete rather than arbitary selector.
			const searchResultElements = container.querySelectorAll(
				'[role="listbox"] [role="option"]'
			);
			const lastSearchResultItemHTML = last( searchResultElements )
				.innerHTML;
			const additionalDefaultFallbackURLSuggestionLength = 1;

			// We should see a search result for each of the expect search suggestions
			// plus 1 additional one for the fallback URL suggestion
			expect( searchResultElements ).toHaveLength(
				fauxEntitySuggestions.length +
					additionalDefaultFallbackURLSuggestionLength
			);

			// The last item should be a URL search suggestion
			expect( lastSearchResultItemHTML ).toEqual(
				expect.stringContaining( searchTerm )
			);
			expect( lastSearchResultItemHTML ).toEqual(
				expect.stringContaining( 'URL' )
			);
			expect( lastSearchResultItemHTML ).toEqual(
				expect.stringContaining( 'Press ENTER to add this link' )
			);
		}
	);

	it( 'should reset the input field and the search results when search term is cleared or reset', async () => {
		const searchTerm = 'Hello world';

		act( () => {
			render( <LinkControl />, container );
		} );

		let searchResultElements;
		let searchInput;

		// Search Input UI
		searchInput = container.querySelector( 'input[aria-label="URL"]' );

		// Simulate searching for a term
		act( () => {
			Simulate.change( searchInput, { target: { value: searchTerm } } );
		} );

		// fetchFauxEntitySuggestions resolves on next "tick" of event loop
		await eventLoopTick();

		// TODO: select these by aria relationship to autocomplete rather than arbitary selector.
		searchResultElements = container.querySelectorAll(
			'[role="listbox"] [role="option"]'
		);

		// Check we have definitely rendered some suggestions
		expect( searchResultElements ).toHaveLength(
			fauxEntitySuggestions.length
		);

		// Grab the reset button now it's available
		const resetUI = container.querySelector( '[aria-label="Reset"]' );

		act( () => {
			Simulate.click( resetUI );
		} );

		await eventLoopTick();

		// TODO: select these by aria relationship to autocomplete rather than arbitary selector.
		searchResultElements = container.querySelectorAll(
			'[role="listbox"] [role="option"]'
		);
		searchInput = container.querySelector( 'input[aria-label="URL"]' );

		expect( searchInput.value ).toBe( '' );
		expect( searchResultElements ).toHaveLength( 0 );
	} );
=======

			// Search Input UI
			const searchInput = getURLInput();

			// Simulate searching for a term
			act( () => {
				Simulate.change( searchInput, {
					target: { value: searchTerm },
				} );
			} );

			// fetchFauxEntitySuggestions resolves on next "tick" of event loop
			await eventLoopTick();
			// TODO: select these by aria relationship to autocomplete rather than arbitrary selector.

			const searchResultElements = getSearchResults();

			const lastSearchResultItemHTML = last( searchResultElements )
				.innerHTML;
			const additionalDefaultFallbackURLSuggestionLength = 1;

			// We should see a search result for each of the expect search suggestions
			// plus 1 additional one for the fallback URL suggestion
			expect( searchResultElements ).toHaveLength(
				fauxEntitySuggestions.length +
					additionalDefaultFallbackURLSuggestionLength
			);

			// The last item should be a URL search suggestion
			expect( lastSearchResultItemHTML ).toEqual(
				expect.stringContaining( searchTerm )
			);
			expect( lastSearchResultItemHTML ).toEqual(
				expect.stringContaining( 'URL' )
			);
			expect( lastSearchResultItemHTML ).toEqual(
				expect.stringContaining( 'Press ENTER to add this link' )
			);
		}
	);
>>>>>>> 251bab45
} );

describe( 'Manual link entry', () => {
	it.each( [
		[ 'https://make.wordpress.org' ], // explicit https
		[ 'http://make.wordpress.org' ], // explicit http
		[ 'www.wordpress.org' ], // usage of "www"
	] )(
		'should display a single suggestion result when the current input value is URL-like (eg: %s)',
		async ( searchTerm ) => {
			act( () => {
				render( <LinkControl />, container );
			} );
<<<<<<< HEAD

			// Search Input UI
			const searchInput = container.querySelector(
				'input[aria-label="URL"]'
			);

			// Simulate searching for a term
			act( () => {
				Simulate.change( searchInput, {
					target: { value: searchTerm },
				} );
			} );

			// fetchFauxEntitySuggestions resolves on next "tick" of event loop
			await eventLoopTick();

			// TODO: select these by aria relationship to autocomplete rather than arbitary selector.
			const searchResultElements = container.querySelectorAll(
				'[role="listbox"] [role="option"]'
			);
			const firstSearchResultItemHTML =
				searchResultElements[ 0 ].innerHTML;
			const expectedResultsLength = 1;

=======

			// Search Input UI
			const searchInput = getURLInput();

			// Simulate searching for a term
			act( () => {
				Simulate.change( searchInput, {
					target: { value: searchTerm },
				} );
			} );

			// fetchFauxEntitySuggestions resolves on next "tick" of event loop
			await eventLoopTick();

			const searchResultElements = getSearchResults();

			const firstSearchResultItemHTML =
				searchResultElements[ 0 ].innerHTML;
			const expectedResultsLength = 1;

>>>>>>> 251bab45
			expect( searchResultElements ).toHaveLength(
				expectedResultsLength
			);
			expect( firstSearchResultItemHTML ).toEqual(
				expect.stringContaining( searchTerm )
			);
			expect( firstSearchResultItemHTML ).toEqual(
				expect.stringContaining( 'URL' )
			);
			expect( firstSearchResultItemHTML ).toEqual(
				expect.stringContaining( 'Press ENTER to add this link' )
			);
		}
	);

	describe( 'Alternative link protocols and formats', () => {
		it.each( [
			[ 'mailto:example123456@wordpress.org', 'mailto' ],
			[ 'tel:example123456@wordpress.org', 'tel' ],
			[ '#internal-anchor', 'internal' ],
		] )(
			'should recognise "%s" as a %s link and handle as manual entry by displaying a single suggestion',
			async ( searchTerm, searchType ) => {
				act( () => {
					render( <LinkControl />, container );
				} );

				// Search Input UI
<<<<<<< HEAD
				const searchInput = container.querySelector(
					'input[aria-label="URL"]'
				);
=======
				const searchInput = getURLInput();
>>>>>>> 251bab45

				// Simulate searching for a term
				act( () => {
					Simulate.change( searchInput, {
						target: { value: searchTerm },
					} );
				} );

				// fetchFauxEntitySuggestions resolves on next "tick" of event loop
				await eventLoopTick();

<<<<<<< HEAD
				// TODO: select these by aria relationship to autocomplete rather than arbitary selector.
				const searchResultElements = container.querySelectorAll(
					'[role="listbox"] [role="option"]'
				);
				const firstSearchResultItemHTML =
					searchResultElements[ 0 ].innerHTML;
				const expectedResultsLength = 1;

=======
				const searchResultElements = getSearchResults();

				const firstSearchResultItemHTML =
					searchResultElements[ 0 ].innerHTML;
				const expectedResultsLength = 1;

>>>>>>> 251bab45
				expect( searchResultElements ).toHaveLength(
					expectedResultsLength
				);
				expect( firstSearchResultItemHTML ).toEqual(
					expect.stringContaining( searchTerm )
				);
				expect( firstSearchResultItemHTML ).toEqual(
					expect.stringContaining( searchType )
				);
				expect( firstSearchResultItemHTML ).toEqual(
					expect.stringContaining( 'Press ENTER to add this link' )
				);
			}
		);
	} );
} );

describe( 'Default search suggestions', () => {
	it( 'should display a list of initial search suggestions when there is no search value or suggestions', async () => {
		const expectedResultsLength = 3; // set within `LinkControl`

		act( () => {
			render( <LinkControl showInitialSuggestions />, container );
		} );

		await eventLoopTick();

		// Search Input UI
<<<<<<< HEAD
		const searchInput = container.querySelector(
			'input[aria-label="URL"]'
		);

		// TODO: select these by aria relationship to autocomplete rather than arbitary selector.
=======
		const searchInput = getURLInput();

>>>>>>> 251bab45
		const searchResultsWrapper = container.querySelector(
			'[role="listbox"]'
		);
		const initialSearchResultElements = searchResultsWrapper.querySelectorAll(
			'[role="option"]'
		);

		const searchResultsLabel = container.querySelector(
			`#${ searchResultsWrapper.getAttribute( 'aria-labelledby' ) }`
		);

		// Verify input has no value has default suggestions should only show
		// when this does not have a value
		expect( searchInput.value ).toBe( '' );

		// Ensure only called once as a guard against potential infinite
		// re-render loop within `componentDidUpdate` calling `updateSuggestions`
		// which has calls to `setState` within it.
		expect( mockFetchSearchSuggestions ).toHaveBeenCalledTimes( 1 );

		// Verify the search results already display the initial suggestions
		expect( initialSearchResultElements ).toHaveLength(
			expectedResultsLength
		);

		expect( searchResultsLabel.innerHTML ).toEqual( 'Recently updated' );
	} );

	it( 'should not display initial suggestions when input value is present', async () => {
<<<<<<< HEAD
		let searchResultElements;
		//
=======
>>>>>>> 251bab45
		// Render with an initial value an ensure that no initial suggestions
		// are shown.
		//
		act( () => {
			render(
				<LinkControl
					showInitialSuggestions
					value={ fauxEntitySuggestions[ 0 ] }
				/>,
				container
			);
		} );

		await eventLoopTick();

		expect( mockFetchSearchSuggestions ).not.toHaveBeenCalled();

		//
		// Click the "Edit/Change" button and check initial suggestions are not
		// shown.
		//
<<<<<<< HEAD
		const currentLinkUI = container.querySelector(
			'.block-editor-link-control__search-item.is-current'
		);
=======
		const currentLinkUI = getCurrentLink();
>>>>>>> 251bab45
		const currentLinkBtn = currentLinkUI.querySelector( 'button' );

		act( () => {
			Simulate.click( currentLinkBtn );
		} );

		await eventLoopTick();

<<<<<<< HEAD
		searchResultElements = container.querySelectorAll(
			'[role="listbox"] [role="option"]'
		);
=======
		const searchResultElements = getSearchResults();
>>>>>>> 251bab45

		const searchInput = getURLInput();

<<<<<<< HEAD
		expect( mockFetchSearchSuggestions ).not.toHaveBeenCalled();
=======
		// search input is set to the URL value
		expect( searchInput.value ).toEqual( fauxEntitySuggestions[ 0 ].url );
>>>>>>> 251bab45

		// it should match any url that's like ?p= and also include a URL option
		expect( searchResultElements ).toHaveLength( 5 );

		expect( mockFetchSearchSuggestions ).toHaveBeenCalledTimes( 1 );
	} );

	it( 'should display initial suggestions when input value is manually deleted', async () => {
		const searchTerm = 'Hello world';

		act( () => {
			render( <LinkControl showInitialSuggestions />, container );
		} );

<<<<<<< HEAD
		await eventLoopTick();

		searchResultElements = container.querySelectorAll(
			'[role="listbox"] [role="option"]'
		);
=======
		let searchResultElements;
		let searchInput;
>>>>>>> 251bab45

		// Search Input UI
		searchInput = getURLInput();

<<<<<<< HEAD
		// Ensure only called once as a guard against potential infinite
		// re-render loop within `componentDidUpdate` calling `updateSuggestions`
		// which has calls to `setState` within it.
		expect( mockFetchSearchSuggestions ).toHaveBeenCalledTimes( 1 );
	} );
} );
=======
		// Simulate searching for a term
		act( () => {
			Simulate.change( searchInput, { target: { value: searchTerm } } );
		} );
>>>>>>> 251bab45

		// fetchFauxEntitySuggestions resolves on next "tick" of event loop
		await eventLoopTick();

		expect( searchInput.value ).toBe( searchTerm );

<<<<<<< HEAD
			return <LinkControl value={ link } />;
		};
=======
		searchResultElements = getSearchResults();
>>>>>>> 251bab45

		// delete the text
		act( () => {
<<<<<<< HEAD
			render( <LinkControlConsumer />, container );
		} );

		// TODO: select by aria role or visible text
		const currentLink = container.querySelector(
			'.block-editor-link-control__search-item.is-current'
		);
		const currentLinkHTML = currentLink.innerHTML;
		const currentLinkAnchor = currentLink.querySelector(
			`[href="${ selectedLink.url }"]`
		);

		expect( currentLinkHTML ).toEqual(
			expect.stringContaining( selectedLink.title )
		);
		expect( currentLinkHTML ).toEqual(
			expect.stringContaining( selectedLink.type )
		);
		expect( currentLinkHTML ).toEqual( expect.stringContaining( 'Edit' ) );
		expect( currentLinkAnchor ).not.toBeNull();
	} );

	it( 'should hide "selected" link UI and display search UI prepopulated with previously selected link title when "Change" button is clicked', () => {
		const selectedLink = first( fauxEntitySuggestions );
=======
			Simulate.change( searchInput, { target: { value: '' } } );
		} );

		await eventLoopTick();
>>>>>>> 251bab45

		searchResultElements = getSearchResults();

<<<<<<< HEAD
			return (
				<LinkControl
					value={ link }
					onChange={ ( suggestion ) => setLink( suggestion ) }
				/>
			);
		};

		act( () => {
			render( <LinkControlConsumer />, container );
		} );

		// Required in order to select the button below
		let currentLinkUI = container.querySelector(
			'.block-editor-link-control__search-item.is-current'
		);
		const currentLinkBtn = currentLinkUI.querySelector( 'button' );
=======
		searchInput = getURLInput();

		// check the input is empty now
		expect( searchInput.value ).toBe( '' );

		const searchResultLabel = container.querySelector(
			'.block-editor-link-control__search-results-label'
		);
>>>>>>> 251bab45

		expect( searchResultLabel.innerHTML ).toBe( 'Recently updated' );

<<<<<<< HEAD
		const searchInput = container.querySelector(
			'input[aria-label="URL"]'
		);
		currentLinkUI = container.querySelector(
			'.block-editor-link-control__search-item.is-current'
		);

		// We should be back to showing the search input
		expect( searchInput ).not.toBeNull();
		expect( searchInput.value ).toBe( selectedLink.url ); // prepopulated with previous link's URL
		expect( currentLinkUI ).toBeNull();
=======
		expect( searchResultElements ).toHaveLength( 3 );
	} );
} );

describe( 'Creating Entities (eg: Posts, Pages)', () => {
	const noResults = [];
	beforeEach( () => {
		// Force returning empty results for existing Pages. Doing this means that the only item
		// shown should be "Create Page" suggestion because there will be no search suggestions
		// and our input does not conform to a direct entry schema (eg: a URL).
		mockFetchSearchSuggestions.mockImplementation( () =>
			Promise.resolve( noResults )
		);
>>>>>>> 251bab45
	} );
	it.each( [
		[ 'HelloWorld', 'without spaces' ],
		[ 'Hello World', 'with spaces' ],
	] )(
		'should allow creating a link for a valid Entity title "%s" (%s)',
		async ( entityNameText ) => {
			let resolver;
			let resolvedEntity;

			const createSuggestion = ( title ) =>
				new Promise( ( resolve ) => {
					resolver = resolve;
					resolvedEntity = {
						title,
						id: 123,
						url: '/?p=123',
						type: 'page',
					};
				} );

<<<<<<< HEAD
	describe( 'Selection using mouse click', () => {
		it.each( [
			[ 'entity', 'hello world', first( fauxEntitySuggestions ) ], // entity search
			[
				'url',
				'https://www.wordpress.org',
				{
					id: '1',
					title: 'https://www.wordpress.org',
					url: 'https://www.wordpress.org',
					type: 'URL',
				},
			], // url
		] )(
			'should display a current selected link UI when a %s suggestion for the search "%s" is clicked',
			async ( type, searchTerm, selectedLink ) => {
				const LinkControlConsumer = () => {
					const [ link, setLink ] = useState();

					return (
						<LinkControl
							value={ link }
							onChange={ ( suggestion ) => setLink( suggestion ) }
						/>
					);
				};

				act( () => {
					render( <LinkControlConsumer />, container );
				} );

				// Search Input UI
				const searchInput = container.querySelector(
					'input[aria-label="URL"]'
				);

				// Simulate searching for a term
				act( () => {
					Simulate.change( searchInput, {
						target: { value: searchTerm },
					} );
				} );

				// fetchFauxEntitySuggestions resolves on next "tick" of event loop
				await eventLoopTick();

				// TODO: select these by aria relationship to autocomplete rather than arbitary selector.
				const searchResultElements = container.querySelectorAll(
					'[role="listbox"] [role="option"]'
				);

				const firstSearchSuggestion = first( searchResultElements );

				// Simulate selecting the first of the search suggestions
				act( () => {
					Simulate.click( firstSearchSuggestion );
				} );

				const currentLink = container.querySelector(
					'.block-editor-link-control__search-item.is-current'
				);
				const currentLinkHTML = currentLink.innerHTML;
				const currentLinkAnchor = currentLink.querySelector(
					`[href="${ selectedLink.url }"]`
				);

				// Check that this suggestion is now shown as selected
				expect( currentLinkHTML ).toEqual(
					expect.stringContaining( selectedLink.title )
				);
				expect( currentLinkHTML ).toEqual(
					expect.stringContaining( 'Edit' )
				);
				expect( currentLinkAnchor ).not.toBeNull();
			}
		);
	} );

	describe( 'Selection using keyboard', () => {
		it.each( [
			[ 'entity', 'hello world', first( fauxEntitySuggestions ) ], // entity search
			[
				'url',
				'https://www.wordpress.org',
				{
					id: '1',
					title: 'https://www.wordpress.org',
					url: 'https://www.wordpress.org',
					type: 'URL',
				},
			], // url
		] )(
			'should display a current selected link UI when an %s suggestion for the search "%s" is selected using the keyboard',
			async ( type, searchTerm, selectedLink ) => {
				const LinkControlConsumer = () => {
					const [ link, setLink ] = useState();

					return (
						<LinkControl
							value={ link }
							onChange={ ( suggestion ) => setLink( suggestion ) }
						/>
					);
				};

				act( () => {
					render( <LinkControlConsumer />, container );
				} );

				// Search Input UI
				const searchInput = container.querySelector(
					'input[aria-label="URL"]'
				);
				const form = container.querySelector( 'form' );

				// Simulate searching for a term
				act( () => {
					Simulate.change( searchInput, {
						target: { value: searchTerm },
					} );
				} );

				//fetchFauxEntitySuggestions resolves on next "tick" of event loop
				await eventLoopTick();

=======
			const LinkControlConsumer = () => {
				const [ link, setLink ] = useState( null );

				return (
					<LinkControl
						value={ link }
						onChange={ ( suggestion ) => {
							setLink( suggestion );
						} }
						createSuggestion={ createSuggestion }
					/>
				);
			};

			act( () => {
				render( <LinkControlConsumer />, container );
			} );

			// Search Input UI
			const searchInput = container.querySelector(
				'input[aria-label="URL"]'
			);

			// Simulate searching for a term
			act( () => {
				Simulate.change( searchInput, {
					target: { value: entityNameText },
				} );
			} );

			await eventLoopTick();

			// TODO: select these by aria relationship to autocomplete rather than arbitrary selector.
			const searchResultElements = container.querySelectorAll(
				'[role="listbox"] [role="option"]'
			);

			const createButton = first(
				Array.from( searchResultElements ).filter( ( result ) =>
					result.innerHTML.includes( 'New page' )
				)
			);

			expect( createButton ).not.toBeNull();
			expect( createButton.innerHTML ).toEqual(
				expect.stringContaining( entityNameText )
			);

			// No need to wait in this test because we control the Promise
			// resolution manually via the `resolver` reference
			act( () => {
				Simulate.click( createButton );
			} );

			await eventLoopTick();

			// Check for loading indicator
			const loadingIndicator = container.querySelector(
				'.block-editor-link-control__loading'
			);
			const currentLinkLabel = container.querySelector(
				'[aria-label="Currently selected"]'
			);

			expect( currentLinkLabel ).toBeNull();
			expect( loadingIndicator.innerHTML ).toEqual(
				expect.stringContaining( 'Creating' )
			);

			// Resolve the `createSuggestion` promise
			await act( async () => {
				resolver( resolvedEntity );
			} );

			await eventLoopTick();

			const currentLink = container.querySelector(
				'[aria-label="Currently selected"]'
			);

			const currentLinkHTML = currentLink.innerHTML;

			expect( currentLinkHTML ).toEqual(
				expect.stringContaining( entityNameText )
			);
			expect( currentLinkHTML ).toEqual(
				expect.stringContaining( '/?p=123' )
			);
		}
	);

	it( 'should allow createSuggestion prop to return a non-Promise value', async () => {
		const LinkControlConsumer = () => {
			const [ link, setLink ] = useState( null );

			return (
				<LinkControl
					value={ link }
					onChange={ ( suggestion ) => {
						setLink( suggestion );
					} }
					createSuggestion={ ( title ) => ( {
						title,
						id: 123,
						url: '/?p=123',
						type: 'page',
					} ) }
				/>
			);
		};

		act( () => {
			render( <LinkControlConsumer />, container );
		} );

		// Search Input UI
		const searchInput = container.querySelector(
			'input[aria-label="URL"]'
		);

		// Simulate searching for a term
		act( () => {
			Simulate.change( searchInput, {
				target: { value: 'Some new page to create' },
			} );
		} );

		await eventLoopTick();

		// TODO: select these by aria relationship to autocomplete rather than arbitrary selector.
		const searchResultElements = container.querySelectorAll(
			'[role="listbox"] [role="option"]'
		);

		const createButton = first(
			Array.from( searchResultElements ).filter( ( result ) =>
				result.innerHTML.includes( 'New page' )
			)
		);

		await act( async () => {
			Simulate.click( createButton );
		} );

		await eventLoopTick();

		const currentLink = container.querySelector(
			'[aria-label="Currently selected"]'
		);

		const currentLinkHTML = currentLink.innerHTML;

		expect( currentLinkHTML ).toEqual(
			expect.stringContaining( 'Some new page to create' )
		);
		expect( currentLinkHTML ).toEqual(
			expect.stringContaining( '/?p=123' )
		);
	} );

	it( 'should allow creation of entities via the keyboard', async () => {
		const entityNameText = 'A new page to be created';

		const LinkControlConsumer = () => {
			const [ link, setLink ] = useState( null );

			return (
				<LinkControl
					value={ link }
					onChange={ ( suggestion ) => {
						setLink( suggestion );
					} }
					createSuggestion={ ( title ) =>
						Promise.resolve( {
							title,
							id: 123,
							url: '/?p=123',
							type: 'page',
						} )
					}
				/>
			);
		};

		act( () => {
			render( <LinkControlConsumer />, container );
		} );

		// Search Input UI
		const searchInput = container.querySelector(
			'input[aria-label="URL"]'
		);

		// Simulate searching for a term
		act( () => {
			Simulate.change( searchInput, {
				target: { value: entityNameText },
			} );
		} );

		await eventLoopTick();

		// TODO: select these by aria relationship to autocomplete rather than arbitrary selector.
		const searchResultElements = container.querySelectorAll(
			'[role="listbox"] [role="option"]'
		);
		const form = container.querySelector( 'form' );
		const createButton = first(
			Array.from( searchResultElements ).filter( ( result ) =>
				result.innerHTML.includes( 'New page' )
			)
		);

		// Step down into the search results, highlighting the first result item
		act( () => {
			Simulate.keyDown( searchInput, { keyCode: DOWN } );
		} );

		act( () => {
			Simulate.keyDown( createButton, { keyCode: ENTER } );
		} );

		await act( async () => {
			Simulate.submit( form );
		} );

		await eventLoopTick();

		const currentLink = container.querySelector(
			'[aria-label="Currently selected"]'
		);

		const currentLinkHTML = currentLink.innerHTML;

		expect( currentLinkHTML ).toEqual(
			expect.stringContaining( entityNameText )
		);
	} );

	describe( 'Do not show create option', () => {
		it.each( [ [ undefined ], [ null ], [ false ] ] )(
			'should not show not show an option to create an entity when "createSuggestion" handler is %s',
			async ( handler ) => {
				act( () => {
					render(
						<LinkControl createSuggestion={ handler } />,
						container
					);
				} );
				// Await the initial suggestions to be fetched
				await eventLoopTick();

				// Search Input UI
				const searchInput = container.querySelector(
					'input[aria-label="URL"]'
				);

				// TODO: select these by aria relationship to autocomplete rather than arbitrary selector.
				const searchResultElements = container.querySelectorAll(
					'[role="listbox"] [role="option"]'
				);
				const createButton = first(
					Array.from( searchResultElements ).filter( ( result ) =>
						result.innerHTML.includes( 'New page' )
					)
				);

				// Verify input has no value
				expect( searchInput.value ).toBe( '' );
				expect( createButton ).toBeFalsy(); // shouldn't exist!
			}
		);

		it( 'should not show not show an option to create an entity when input is empty', async () => {
			act( () => {
				render(
					<LinkControl
						showInitialSuggestions={ true } // should show even if we're not showing initial suggestions
						createSuggestion={ jest.fn() }
					/>,
					container
				);
			} );
			// Await the initial suggestions to be fetched
			await eventLoopTick();

			// Search Input UI
			const searchInput = container.querySelector(
				'input[aria-label="URL"]'
			);

			// TODO: select these by aria relationship to autocomplete rather than arbitrary selector.
			const searchResultElements = container.querySelectorAll(
				'[role="listbox"] [role="option"]'
			);
			const createButton = first(
				Array.from( searchResultElements ).filter( ( result ) =>
					result.innerHTML.includes( 'New page' )
				)
			);

			// Verify input has no value
			expect( searchInput.value ).toBe( '' );
			expect( createButton ).toBeFalsy(); // shouldn't exist!
		} );

		it.each( [
			'https://wordpress.org',
			'www.wordpress.org',
			'mailto:example123456@wordpress.org',
			'tel:example123456@wordpress.org',
			'#internal-anchor',
		] )(
			'should not show option to "Create Page" when text is a form of direct entry (eg: %s)',
			async ( inputText ) => {
				act( () => {
					render(
						<LinkControl createSuggestion={ jest.fn() } />,
						container
					);
				} );

				// Search Input UI
				const searchInput = container.querySelector(
					'input[aria-label="URL"]'
				);

				// Simulate searching for a term
				act( () => {
					Simulate.change( searchInput, {
						target: { value: inputText },
					} );
				} );

				await eventLoopTick();

				// TODO: select these by aria relationship to autocomplete rather than arbitrary selector.
				const searchResultElements = container.querySelectorAll(
					'[role="listbox"] [role="option"]'
				);

				const createButton = first(
					Array.from( searchResultElements ).filter( ( result ) =>
						result.innerHTML.includes( 'New page' )
					)
				);

				expect( createButton ).toBeFalsy(); // shouldn't exist!
			}
		);
	} );

	describe( 'Error handling', () => {
		it( 'should display human-friendly, perceivable error notice and re-show create button and search input if page creation request fails', async () => {
			const searchText = 'This page to be created';
			let searchInput;

			const throwsError = () => {
				throw new Error( 'API response returned invalid entity.' ); // this can be any error and msg
			};

			const createSuggestion = () => Promise.reject( throwsError() );

			act( () => {
				render(
					<LinkControl createSuggestion={ createSuggestion } />,
					container
				);
			} );

			// Search Input UI
			searchInput = container.querySelector( 'input[aria-label="URL"]' );

			// Simulate searching for a term
			act( () => {
				Simulate.change( searchInput, {
					target: { value: searchText },
				} );
			} );

			await eventLoopTick();

			// TODO: select these by aria relationship to autocomplete rather than arbitrary selector.
			let searchResultElements = container.querySelectorAll(
				'[role="listbox"] [role="option"]'
			);
			let createButton = first(
				Array.from( searchResultElements ).filter( ( result ) =>
					result.innerHTML.includes( 'New page' )
				)
			);

			await act( async () => {
				Simulate.click( createButton );
			} );

			await eventLoopTick();

			searchInput = container.querySelector( 'input[aria-label="URL"]' );

			// This is a Notice component
			// we allow selecting by className here as an edge case because the
			// a11y is handled via `speak`.
			// See: https://github.com/WordPress/gutenberg/tree/master/packages/a11y#speak.
			const errorNotice = container.querySelector(
				'.block-editor-link-control__search-error'
			);

			// Catch the error in the test to avoid test failures
			expect( throwsError ).toThrow( Error );

			// Check human readable error notice is perceivable
			expect( errorNotice ).not.toBeFalsy();
			expect( errorNotice.innerHTML ).toEqual(
				expect.stringContaining(
					'API response returned invalid entity'
				)
			);

			// Verify input is repopulated with original search text
			expect( searchInput ).not.toBeFalsy();
			expect( searchInput.value ).toBe( searchText );

			// Verify search results are re-shown and create button is available.
			searchResultElements = container.querySelectorAll(
				'[role="listbox"] [role="option"]'
			);
			createButton = first(
				Array.from( searchResultElements ).filter( ( result ) =>
					result.innerHTML.includes( 'New page' )
				)
			);

			expect( createButton ).not.toBeFalsy(); // shouldn't exist!
		} );
	} );
} );

describe( 'Selecting links', () => {
	it( 'should display a selected link corresponding to the provided "currentLink" prop', () => {
		const selectedLink = first( fauxEntitySuggestions );

		const LinkControlConsumer = () => {
			const [ link ] = useState( selectedLink );

			return <LinkControl value={ link } />;
		};

		act( () => {
			render( <LinkControlConsumer />, container );
		} );

		// TODO: select by aria role or visible text
		const currentLink = getCurrentLink();
		const currentLinkHTML = currentLink.innerHTML;
		const currentLinkAnchor = currentLink.querySelector(
			`[href="${ selectedLink.url }"]`
		);

		expect( currentLinkHTML ).toEqual(
			expect.stringContaining( selectedLink.title )
		);
		expect( currentLinkHTML ).toEqual(
			expect.stringContaining( selectedLink.type )
		);
		expect( currentLinkHTML ).toEqual( expect.stringContaining( 'Edit' ) );
		expect( currentLinkAnchor ).not.toBeNull();
	} );

	it( 'should hide "selected" link UI and display search UI prepopulated with previously selected link title when "Change" button is clicked', () => {
		const selectedLink = first( fauxEntitySuggestions );

		const LinkControlConsumer = () => {
			const [ link, setLink ] = useState( selectedLink );

			return (
				<LinkControl
					value={ link }
					onChange={ ( suggestion ) => setLink( suggestion ) }
				/>
			);
		};

		act( () => {
			render( <LinkControlConsumer />, container );
		} );

		// Required in order to select the button below
		let currentLinkUI = getCurrentLink();
		const currentLinkBtn = currentLinkUI.querySelector( 'button' );

		// Simulate searching for a term
		act( () => {
			Simulate.click( currentLinkBtn );
		} );

		const searchInput = getURLInput();
		currentLinkUI = getCurrentLink();

		// We should be back to showing the search input
		expect( searchInput ).not.toBeNull();
		expect( searchInput.value ).toBe( selectedLink.url ); // prepopulated with previous link's URL
		expect( currentLinkUI ).toBeNull();
	} );

	describe( 'Selection using mouse click', () => {
		it.each( [
			[ 'entity', 'hello world', first( fauxEntitySuggestions ) ], // entity search
			[
				'url',
				'https://www.wordpress.org',
				{
					id: '1',
					title: 'https://www.wordpress.org',
					url: 'https://www.wordpress.org',
					type: 'URL',
				},
			], // url
		] )(
			'should display a current selected link UI when a %s suggestion for the search "%s" is clicked',
			async ( type, searchTerm, selectedLink ) => {
				const LinkControlConsumer = () => {
					const [ link, setLink ] = useState();

					return (
						<LinkControl
							value={ link }
							onChange={ ( suggestion ) => setLink( suggestion ) }
						/>
					);
				};

				act( () => {
					render( <LinkControlConsumer />, container );
				} );

				// Search Input UI
				const searchInput = getURLInput();

				// Simulate searching for a term
				act( () => {
					Simulate.change( searchInput, {
						target: { value: searchTerm },
					} );
				} );

				// fetchFauxEntitySuggestions resolves on next "tick" of event loop
				await eventLoopTick();

				const searchResultElements = getSearchResults();

				const firstSearchSuggestion = first( searchResultElements );

				// Simulate selecting the first of the search suggestions
				act( () => {
					Simulate.click( firstSearchSuggestion );
				} );

				const currentLink = container.querySelector(
					'.block-editor-link-control__search-item.is-current'
				);
				const currentLinkHTML = currentLink.innerHTML;
				const currentLinkAnchor = currentLink.querySelector(
					`[href="${ selectedLink.url }"]`
				);

				// Check that this suggestion is now shown as selected
				expect( currentLinkHTML ).toEqual(
					expect.stringContaining( selectedLink.title )
				);
				expect( currentLinkHTML ).toEqual(
					expect.stringContaining( 'Edit' )
				);
				expect( currentLinkAnchor ).not.toBeNull();
			}
		);
	} );

	describe( 'Selection using keyboard', () => {
		it.each( [
			[ 'entity', 'hello world', first( fauxEntitySuggestions ) ], // entity search
			[
				'url',
				'https://www.wordpress.org',
				{
					id: '1',
					title: 'https://www.wordpress.org',
					url: 'https://www.wordpress.org',
					type: 'URL',
				},
			], // url
		] )(
			'should display a current selected link UI when an %s suggestion for the search "%s" is selected using the keyboard',
			async ( type, searchTerm, selectedLink ) => {
				const LinkControlConsumer = () => {
					const [ link, setLink ] = useState();

					return (
						<LinkControl
							value={ link }
							onChange={ ( suggestion ) => setLink( suggestion ) }
						/>
					);
				};

				act( () => {
					render( <LinkControlConsumer />, container );
				} );

				// Search Input UI
				const searchInput = getURLInput();
				const form = container.querySelector( 'form' );

				// Simulate searching for a term
				act( () => {
					Simulate.change( searchInput, {
						target: { value: searchTerm },
					} );
				} );

				//fetchFauxEntitySuggestions resolves on next "tick" of event loop
				await eventLoopTick();

>>>>>>> 251bab45
				// Step down into the search results, highlighting the first result item
				act( () => {
					Simulate.keyDown( searchInput, { keyCode: DOWN } );
				} );

<<<<<<< HEAD
				// TODO: select these by aria relationship to autocomplete rather than arbitary selector.
				const searchResultElements = container.querySelectorAll(
					'[role="listbox"] [role="option"]'
				);
=======
				const searchResultElements = getSearchResults();

>>>>>>> 251bab45
				const firstSearchSuggestion = first( searchResultElements );
				const secondSearchSuggestion = nth( searchResultElements, 1 );

				let selectedSearchResultElement = container.querySelector(
					'[role="option"][aria-selected="true"]'
				);

				// We should have highlighted the first item using the keyboard
				expect( selectedSearchResultElement ).toEqual(
					firstSearchSuggestion
				);

				// Only entity searches contain more than 1 suggestion
				if ( type === 'entity' ) {
					// Check we can go down again using the down arrow
					act( () => {
						Simulate.keyDown( searchInput, { keyCode: DOWN } );
					} );

					selectedSearchResultElement = container.querySelector(
						'[role="option"][aria-selected="true"]'
					);

					// We should have highlighted the first item using the keyboard
					expect( selectedSearchResultElement ).toEqual(
						secondSearchSuggestion
					);

					// Check we can go back up via up arrow
					act( () => {
						Simulate.keyDown( searchInput, { keyCode: UP } );
					} );

					selectedSearchResultElement = container.querySelector(
						'[role="option"][aria-selected="true"]'
					);

					// We should be back to highlighting the first search result again
					expect( selectedSearchResultElement ).toEqual(
						firstSearchSuggestion
					);
				}

				// Commit the selected item as the current link
				act( () => {
					Simulate.keyDown( searchInput, { keyCode: ENTER } );
				} );
				act( () => {
					Simulate.submit( form );
				} );

				// Check that the suggestion selected via is now shown as selected
				const currentLink = container.querySelector(
					'.block-editor-link-control__search-item.is-current'
				);
				const currentLinkHTML = currentLink.innerHTML;
				const currentLinkAnchor = currentLink.querySelector(
					`[href="${ selectedLink.url }"]`
				);

				// Make sure focus is retained after submission.
				expect( container.contains( document.activeElement ) ).toBe(
					true
				);

				expect( currentLinkHTML ).toEqual(
					expect.stringContaining( selectedLink.title )
				);
				expect( currentLinkHTML ).toEqual(
					expect.stringContaining( 'Edit' )
				);
				expect( currentLinkAnchor ).not.toBeNull();
			}
		);
<<<<<<< HEAD
	} );

	it( 'does not forcefully regain focus if onChange handler had shifted it', () => {
		// Regression: Previously, there had been issues where if `onChange`
		// would programmatically shift focus, LinkControl would try to force it
		// back, based on its internal logic to determine whether it had focus
		// when finishing an edit occuring _before_ `onChange` having been run.
		//
		// See: https://github.com/WordPress/gutenberg/pull/19462

		const LinkControlConsumer = () => {
			const focusTarget = useRef();

			return (
				<>
					<div tabIndex={ -1 } data-expected ref={ focusTarget } />
					<LinkControl
						onChange={ () => focusTarget.current.focus() }
					/>
				</>
			);
		};

		act( () => {
			render( <LinkControlConsumer />, container );
		} );

		// Change value.
		const form = container.querySelector( 'form' );
		const searchInput = container.querySelector(
			'input[aria-label="URL"]'
		);

		// Simulate searching for a term
		act( () => {
			Simulate.change( searchInput, {
				target: { value: 'https://example.com' },
			} );
		} );
		act( () => {
			Simulate.keyDown( searchInput, { keyCode: ENTER } );
=======

		it( 'should allow selection of initial search results via the keyboard', async () => {
			act( () => {
				render( <LinkControl showInitialSuggestions />, container );
			} );

			await eventLoopTick();

			const searchResultsWrapper = container.querySelector(
				'[role="listbox"]'
			);

			const searchResultsLabel = container.querySelector(
				`#${ searchResultsWrapper.getAttribute( 'aria-labelledby' ) }`
			);

			expect( searchResultsLabel.innerHTML ).toEqual(
				'Recently updated'
			);

			// Search Input UI
			const searchInput = getURLInput();

			// Step down into the search results, highlighting the first result item
			act( () => {
				Simulate.keyDown( searchInput, { keyCode: DOWN } );
			} );

			await eventLoopTick();

			const searchResultElements = getSearchResults();

			const firstSearchSuggestion = first( searchResultElements );
			const secondSearchSuggestion = nth( searchResultElements, 1 );

			let selectedSearchResultElement = container.querySelector(
				'[role="option"][aria-selected="true"]'
			);

			// We should have highlighted the first item using the keyboard
			expect( selectedSearchResultElement ).toEqual(
				firstSearchSuggestion
			);

			// Check we can go down again using the down arrow
			act( () => {
				Simulate.keyDown( searchInput, { keyCode: DOWN } );
			} );

			selectedSearchResultElement = container.querySelector(
				'[role="option"][aria-selected="true"]'
			);

			// We should have highlighted the first item using the keyboard
			expect( selectedSearchResultElement ).toEqual(
				secondSearchSuggestion
			);

			// Check we can go back up via up arrow
			act( () => {
				Simulate.keyDown( searchInput, { keyCode: UP } );
			} );

			selectedSearchResultElement = container.querySelector(
				'[role="option"][aria-selected="true"]'
			);

			// We should be back to highlighting the first search result again
			expect( selectedSearchResultElement ).toEqual(
				firstSearchSuggestion
			);

			expect( mockFetchSearchSuggestions ).toHaveBeenCalledTimes( 1 );
>>>>>>> 251bab45
		} );
		act( () => {
			Simulate.submit( form );
		} );

		const isExpectedFocusTarget = document.activeElement.hasAttribute(
			'data-expected'
		);
		expect( isExpectedFocusTarget ).toBe( true );
	} );

	it( 'does not forcefully regain focus if onChange handler had shifted it', () => {
		// Regression: Previously, there had been issues where if `onChange`
		// would programmatically shift focus, LinkControl would try to force it
		// back, based on its internal logic to determine whether it had focus
		// when finishing an edit occuring _before_ `onChange` having been run.
		//
		// See: https://github.com/WordPress/gutenberg/pull/19462

		const LinkControlConsumer = () => {
			const focusTarget = useRef();

			return (
				<>
					<div tabIndex={ -1 } data-expected ref={ focusTarget } />
					<LinkControl
						onChange={ () => focusTarget.current.focus() }
					/>
				</>
			);
		};

		act( () => {
			render( <LinkControlConsumer />, container );
		} );

		// Change value.
		const form = container.querySelector( 'form' );
		const searchInput = getURLInput();

		// Simulate searching for a term
		act( () => {
			Simulate.change( searchInput, {
				target: { value: 'https://example.com' },
			} );
		} );
		act( () => {
			Simulate.keyDown( searchInput, { keyCode: ENTER } );
		} );
		act( () => {
			Simulate.submit( form );
		} );

		const isExpectedFocusTarget = document.activeElement.hasAttribute(
			'data-expected'
		);
		expect( isExpectedFocusTarget ).toBe( true );
	} );
} );

describe( 'Addition Settings UI', () => {
	it( 'should display "New Tab" setting (in "off" mode) by default when a link is selected', async () => {
		const selectedLink = first( fauxEntitySuggestions );
		const expectedSettingText = 'Open in new tab';

		const LinkControlConsumer = () => {
			const [ link ] = useState( selectedLink );

			return <LinkControl value={ link } />;
		};

		act( () => {
			render( <LinkControlConsumer />, container );
		} );

		const newTabSettingLabel = Array.from(
			container.querySelectorAll( 'label' )
		).find(
			( label ) =>
				label.innerHTML &&
				label.innerHTML.includes( expectedSettingText )
		);
		expect( newTabSettingLabel ).not.toBeUndefined(); // find() returns "undefined" if not found

		const newTabSettingLabelForAttr = newTabSettingLabel.getAttribute(
			'for'
		);
		const newTabSettingInput = container.querySelector(
			`#${ newTabSettingLabelForAttr }`
		);
		expect( newTabSettingInput ).not.toBeNull();
		expect( newTabSettingInput.checked ).toBe( false );
	} );

	it( 'should display a setting control with correct default state for each of the custom settings provided', async () => {
		const selectedLink = first( fauxEntitySuggestions );

		const customSettings = [
			{
				id: 'newTab',
				title: 'Open in new tab',
			},
			{
				id: 'noFollow',
				title: 'No follow',
			},
		];

		const customSettingsLabelsText = customSettings.map(
			( setting ) => setting.title
		);

		const LinkControlConsumer = () => {
			const [ link ] = useState( selectedLink );

			return (
				<LinkControl
					value={ { ...link, newTab: false, noFollow: true } }
					settings={ customSettings }
				/>
			);
		};

		act( () => {
			render( <LinkControlConsumer />, container );
		} );

		// Grab the elements using user perceivable DOM queries
		const settingsLegend = Array.from(
			container.querySelectorAll( 'legend' )
		).find(
			( legend ) =>
				legend.innerHTML &&
				legend.innerHTML.includes( 'Currently selected link settings' )
		);
		const settingsFieldset = settingsLegend.closest( 'fieldset' );
		const settingControlsLabels = Array.from(
			settingsFieldset.querySelectorAll( 'label' )
		);
		const settingControlsInputs = settingControlsLabels.map( ( label ) => {
			return settingsFieldset.querySelector(
				`#${ label.getAttribute( 'for' ) }`
			);
		} );

		const settingControlLabelsText = Array.from(
			settingControlsLabels
		).map( ( label ) => label.innerHTML );

		// Check we have the correct number of controls
		expect( settingControlsLabels ).toHaveLength( 2 );

		// Check the labels match
		expect( settingControlLabelsText ).toEqual(
			expect.arrayContaining( customSettingsLabelsText )
		);

		// Assert the default "checked" states match the expected
		expect( settingControlsInputs[ 0 ].checked ).toEqual( false );
		expect( settingControlsInputs[ 1 ].checked ).toEqual( true );
	} );
} );<|MERGE_RESOLUTION|>--- conflicted
+++ resolved
@@ -79,13 +79,7 @@
 		} );
 
 		// Search Input UI
-<<<<<<< HEAD
-		const searchInput = container.querySelector(
-			'input[aria-label="URL"]'
-		);
-=======
 		const searchInput = getURLInput();
->>>>>>> 251bab45
 
 		expect( searchInput ).not.toBeNull();
 		expect( container.innerHTML ).toMatchSnapshot();
@@ -173,13 +167,7 @@
 		} );
 
 		// Search Input UI
-<<<<<<< HEAD
-		const searchInput = container.querySelector(
-			'input[aria-label="URL"]'
-		);
-=======
 		const searchInput = getURLInput();
->>>>>>> 251bab45
 
 		// Simulate searching for a term
 		act( () => {
@@ -189,14 +177,7 @@
 		// fetchFauxEntitySuggestions resolves on next "tick" of event loop
 		await eventLoopTick();
 
-<<<<<<< HEAD
-		// TODO: select these by aria relationship to autocomplete rather than arbitary selector.
-		const searchResultElements = container.querySelectorAll(
-			'[role="menu"] button[role="menuitem"]'
-		);
-=======
 		const searchResultElements = getSearchResults();
->>>>>>> 251bab45
 
 		let loadingUI = container.querySelector( '.components-spinner' );
 
@@ -224,13 +205,7 @@
 		} );
 
 		// Search Input UI
-<<<<<<< HEAD
-		const searchInput = container.querySelector(
-			'input[aria-label="URL"]'
-		);
-=======
 		const searchInput = getURLInput();
->>>>>>> 251bab45
 
 		// Simulate searching for a term
 		act( () => {
@@ -243,13 +218,6 @@
 
 		const searchResultElements = getSearchResults();
 
-<<<<<<< HEAD
-		// TODO: select these by aria relationship to autocomplete rather than arbitary selector.
-		const searchResultElements = container.querySelectorAll(
-			'[role="listbox"] [role="option"]'
-		);
-=======
->>>>>>> 251bab45
 		const firstSearchResultItemHTML = first( searchResultElements )
 			.innerHTML;
 		const lastSearchResultItemHTML = last( searchResultElements ).innerHTML;
@@ -281,12 +249,9 @@
 			act( () => {
 				render( <LinkControl />, container );
 			} );
-<<<<<<< HEAD
 
 			// Search Input UI
-			const searchInput = container.querySelector(
-				'input[aria-label="URL"]'
-			);
+			const searchInput = getURLInput();
 
 			// Simulate searching for a term
 			act( () => {
@@ -297,11 +262,10 @@
 
 			// fetchFauxEntitySuggestions resolves on next "tick" of event loop
 			await eventLoopTick();
-
-			// TODO: select these by aria relationship to autocomplete rather than arbitary selector.
-			const searchResultElements = container.querySelectorAll(
-				'[role="listbox"] [role="option"]'
-			);
+			// TODO: select these by aria relationship to autocomplete rather than arbitrary selector.
+
+			const searchResultElements = getSearchResults();
+
 			const lastSearchResultItemHTML = last( searchResultElements )
 				.innerHTML;
 			const additionalDefaultFallbackURLSuggestionLength = 1;
@@ -325,98 +289,6 @@
 			);
 		}
 	);
-
-	it( 'should reset the input field and the search results when search term is cleared or reset', async () => {
-		const searchTerm = 'Hello world';
-
-		act( () => {
-			render( <LinkControl />, container );
-		} );
-
-		let searchResultElements;
-		let searchInput;
-
-		// Search Input UI
-		searchInput = container.querySelector( 'input[aria-label="URL"]' );
-
-		// Simulate searching for a term
-		act( () => {
-			Simulate.change( searchInput, { target: { value: searchTerm } } );
-		} );
-
-		// fetchFauxEntitySuggestions resolves on next "tick" of event loop
-		await eventLoopTick();
-
-		// TODO: select these by aria relationship to autocomplete rather than arbitary selector.
-		searchResultElements = container.querySelectorAll(
-			'[role="listbox"] [role="option"]'
-		);
-
-		// Check we have definitely rendered some suggestions
-		expect( searchResultElements ).toHaveLength(
-			fauxEntitySuggestions.length
-		);
-
-		// Grab the reset button now it's available
-		const resetUI = container.querySelector( '[aria-label="Reset"]' );
-
-		act( () => {
-			Simulate.click( resetUI );
-		} );
-
-		await eventLoopTick();
-
-		// TODO: select these by aria relationship to autocomplete rather than arbitary selector.
-		searchResultElements = container.querySelectorAll(
-			'[role="listbox"] [role="option"]'
-		);
-		searchInput = container.querySelector( 'input[aria-label="URL"]' );
-
-		expect( searchInput.value ).toBe( '' );
-		expect( searchResultElements ).toHaveLength( 0 );
-	} );
-=======
-
-			// Search Input UI
-			const searchInput = getURLInput();
-
-			// Simulate searching for a term
-			act( () => {
-				Simulate.change( searchInput, {
-					target: { value: searchTerm },
-				} );
-			} );
-
-			// fetchFauxEntitySuggestions resolves on next "tick" of event loop
-			await eventLoopTick();
-			// TODO: select these by aria relationship to autocomplete rather than arbitrary selector.
-
-			const searchResultElements = getSearchResults();
-
-			const lastSearchResultItemHTML = last( searchResultElements )
-				.innerHTML;
-			const additionalDefaultFallbackURLSuggestionLength = 1;
-
-			// We should see a search result for each of the expect search suggestions
-			// plus 1 additional one for the fallback URL suggestion
-			expect( searchResultElements ).toHaveLength(
-				fauxEntitySuggestions.length +
-					additionalDefaultFallbackURLSuggestionLength
-			);
-
-			// The last item should be a URL search suggestion
-			expect( lastSearchResultItemHTML ).toEqual(
-				expect.stringContaining( searchTerm )
-			);
-			expect( lastSearchResultItemHTML ).toEqual(
-				expect.stringContaining( 'URL' )
-			);
-			expect( lastSearchResultItemHTML ).toEqual(
-				expect.stringContaining( 'Press ENTER to add this link' )
-			);
-		}
-	);
->>>>>>> 251bab45
 } );
 
 describe( 'Manual link entry', () => {
@@ -430,12 +302,9 @@
 			act( () => {
 				render( <LinkControl />, container );
 			} );
-<<<<<<< HEAD
 
 			// Search Input UI
-			const searchInput = container.querySelector(
-				'input[aria-label="URL"]'
-			);
+			const searchInput = getURLInput();
 
 			// Simulate searching for a term
 			act( () => {
@@ -447,36 +316,12 @@
 			// fetchFauxEntitySuggestions resolves on next "tick" of event loop
 			await eventLoopTick();
 
-			// TODO: select these by aria relationship to autocomplete rather than arbitary selector.
-			const searchResultElements = container.querySelectorAll(
-				'[role="listbox"] [role="option"]'
-			);
+			const searchResultElements = getSearchResults();
+
 			const firstSearchResultItemHTML =
 				searchResultElements[ 0 ].innerHTML;
 			const expectedResultsLength = 1;
 
-=======
-
-			// Search Input UI
-			const searchInput = getURLInput();
-
-			// Simulate searching for a term
-			act( () => {
-				Simulate.change( searchInput, {
-					target: { value: searchTerm },
-				} );
-			} );
-
-			// fetchFauxEntitySuggestions resolves on next "tick" of event loop
-			await eventLoopTick();
-
-			const searchResultElements = getSearchResults();
-
-			const firstSearchResultItemHTML =
-				searchResultElements[ 0 ].innerHTML;
-			const expectedResultsLength = 1;
-
->>>>>>> 251bab45
 			expect( searchResultElements ).toHaveLength(
 				expectedResultsLength
 			);
@@ -505,13 +350,7 @@
 				} );
 
 				// Search Input UI
-<<<<<<< HEAD
-				const searchInput = container.querySelector(
-					'input[aria-label="URL"]'
-				);
-=======
 				const searchInput = getURLInput();
->>>>>>> 251bab45
 
 				// Simulate searching for a term
 				act( () => {
@@ -523,23 +362,12 @@
 				// fetchFauxEntitySuggestions resolves on next "tick" of event loop
 				await eventLoopTick();
 
-<<<<<<< HEAD
-				// TODO: select these by aria relationship to autocomplete rather than arbitary selector.
-				const searchResultElements = container.querySelectorAll(
-					'[role="listbox"] [role="option"]'
-				);
+				const searchResultElements = getSearchResults();
+
 				const firstSearchResultItemHTML =
 					searchResultElements[ 0 ].innerHTML;
 				const expectedResultsLength = 1;
 
-=======
-				const searchResultElements = getSearchResults();
-
-				const firstSearchResultItemHTML =
-					searchResultElements[ 0 ].innerHTML;
-				const expectedResultsLength = 1;
-
->>>>>>> 251bab45
 				expect( searchResultElements ).toHaveLength(
 					expectedResultsLength
 				);
@@ -568,16 +396,8 @@
 		await eventLoopTick();
 
 		// Search Input UI
-<<<<<<< HEAD
-		const searchInput = container.querySelector(
-			'input[aria-label="URL"]'
-		);
-
-		// TODO: select these by aria relationship to autocomplete rather than arbitary selector.
-=======
 		const searchInput = getURLInput();
 
->>>>>>> 251bab45
 		const searchResultsWrapper = container.querySelector(
 			'[role="listbox"]'
 		);
@@ -607,11 +427,6 @@
 	} );
 
 	it( 'should not display initial suggestions when input value is present', async () => {
-<<<<<<< HEAD
-		let searchResultElements;
-		//
-=======
->>>>>>> 251bab45
 		// Render with an initial value an ensure that no initial suggestions
 		// are shown.
 		//
@@ -633,13 +448,7 @@
 		// Click the "Edit/Change" button and check initial suggestions are not
 		// shown.
 		//
-<<<<<<< HEAD
-		const currentLinkUI = container.querySelector(
-			'.block-editor-link-control__search-item.is-current'
-		);
-=======
 		const currentLinkUI = getCurrentLink();
->>>>>>> 251bab45
 		const currentLinkBtn = currentLinkUI.querySelector( 'button' );
 
 		act( () => {
@@ -648,22 +457,12 @@
 
 		await eventLoopTick();
 
-<<<<<<< HEAD
-		searchResultElements = container.querySelectorAll(
-			'[role="listbox"] [role="option"]'
-		);
-=======
 		const searchResultElements = getSearchResults();
->>>>>>> 251bab45
 
 		const searchInput = getURLInput();
 
-<<<<<<< HEAD
-		expect( mockFetchSearchSuggestions ).not.toHaveBeenCalled();
-=======
 		// search input is set to the URL value
 		expect( searchInput.value ).toEqual( fauxEntitySuggestions[ 0 ].url );
->>>>>>> 251bab45
 
 		// it should match any url that's like ?p= and also include a URL option
 		expect( searchResultElements ).toHaveLength( 5 );
@@ -678,101 +477,33 @@
 			render( <LinkControl showInitialSuggestions />, container );
 		} );
 
-<<<<<<< HEAD
-		await eventLoopTick();
-
-		searchResultElements = container.querySelectorAll(
-			'[role="listbox"] [role="option"]'
-		);
-=======
 		let searchResultElements;
 		let searchInput;
->>>>>>> 251bab45
 
 		// Search Input UI
 		searchInput = getURLInput();
 
-<<<<<<< HEAD
-		// Ensure only called once as a guard against potential infinite
-		// re-render loop within `componentDidUpdate` calling `updateSuggestions`
-		// which has calls to `setState` within it.
-		expect( mockFetchSearchSuggestions ).toHaveBeenCalledTimes( 1 );
-	} );
-} );
-=======
 		// Simulate searching for a term
 		act( () => {
 			Simulate.change( searchInput, { target: { value: searchTerm } } );
 		} );
->>>>>>> 251bab45
 
 		// fetchFauxEntitySuggestions resolves on next "tick" of event loop
 		await eventLoopTick();
 
 		expect( searchInput.value ).toBe( searchTerm );
 
-<<<<<<< HEAD
-			return <LinkControl value={ link } />;
-		};
-=======
 		searchResultElements = getSearchResults();
->>>>>>> 251bab45
 
 		// delete the text
 		act( () => {
-<<<<<<< HEAD
-			render( <LinkControlConsumer />, container );
-		} );
-
-		// TODO: select by aria role or visible text
-		const currentLink = container.querySelector(
-			'.block-editor-link-control__search-item.is-current'
-		);
-		const currentLinkHTML = currentLink.innerHTML;
-		const currentLinkAnchor = currentLink.querySelector(
-			`[href="${ selectedLink.url }"]`
-		);
-
-		expect( currentLinkHTML ).toEqual(
-			expect.stringContaining( selectedLink.title )
-		);
-		expect( currentLinkHTML ).toEqual(
-			expect.stringContaining( selectedLink.type )
-		);
-		expect( currentLinkHTML ).toEqual( expect.stringContaining( 'Edit' ) );
-		expect( currentLinkAnchor ).not.toBeNull();
-	} );
-
-	it( 'should hide "selected" link UI and display search UI prepopulated with previously selected link title when "Change" button is clicked', () => {
-		const selectedLink = first( fauxEntitySuggestions );
-=======
 			Simulate.change( searchInput, { target: { value: '' } } );
 		} );
 
 		await eventLoopTick();
->>>>>>> 251bab45
 
 		searchResultElements = getSearchResults();
 
-<<<<<<< HEAD
-			return (
-				<LinkControl
-					value={ link }
-					onChange={ ( suggestion ) => setLink( suggestion ) }
-				/>
-			);
-		};
-
-		act( () => {
-			render( <LinkControlConsumer />, container );
-		} );
-
-		// Required in order to select the button below
-		let currentLinkUI = container.querySelector(
-			'.block-editor-link-control__search-item.is-current'
-		);
-		const currentLinkBtn = currentLinkUI.querySelector( 'button' );
-=======
 		searchInput = getURLInput();
 
 		// check the input is empty now
@@ -781,23 +512,9 @@
 		const searchResultLabel = container.querySelector(
 			'.block-editor-link-control__search-results-label'
 		);
->>>>>>> 251bab45
 
 		expect( searchResultLabel.innerHTML ).toBe( 'Recently updated' );
 
-<<<<<<< HEAD
-		const searchInput = container.querySelector(
-			'input[aria-label="URL"]'
-		);
-		currentLinkUI = container.querySelector(
-			'.block-editor-link-control__search-item.is-current'
-		);
-
-		// We should be back to showing the search input
-		expect( searchInput ).not.toBeNull();
-		expect( searchInput.value ).toBe( selectedLink.url ); // prepopulated with previous link's URL
-		expect( currentLinkUI ).toBeNull();
-=======
 		expect( searchResultElements ).toHaveLength( 3 );
 	} );
 } );
@@ -811,7 +528,6 @@
 		mockFetchSearchSuggestions.mockImplementation( () =>
 			Promise.resolve( noResults )
 		);
->>>>>>> 251bab45
 	} );
 	it.each( [
 		[ 'HelloWorld', 'without spaces' ],
@@ -833,7 +549,511 @@
 					};
 				} );
 
-<<<<<<< HEAD
+			const LinkControlConsumer = () => {
+				const [ link, setLink ] = useState( null );
+
+				return (
+					<LinkControl
+						value={ link }
+						onChange={ ( suggestion ) => {
+							setLink( suggestion );
+						} }
+						createSuggestion={ createSuggestion }
+					/>
+				);
+			};
+
+			act( () => {
+				render( <LinkControlConsumer />, container );
+			} );
+
+			// Search Input UI
+			const searchInput = container.querySelector(
+				'input[aria-label="URL"]'
+			);
+
+			// Simulate searching for a term
+			act( () => {
+				Simulate.change( searchInput, {
+					target: { value: entityNameText },
+				} );
+			} );
+
+			await eventLoopTick();
+
+			// TODO: select these by aria relationship to autocomplete rather than arbitrary selector.
+			const searchResultElements = container.querySelectorAll(
+				'[role="listbox"] [role="option"]'
+			);
+
+			const createButton = first(
+				Array.from( searchResultElements ).filter( ( result ) =>
+					result.innerHTML.includes( 'New page' )
+				)
+			);
+
+			expect( createButton ).not.toBeNull();
+			expect( createButton.innerHTML ).toEqual(
+				expect.stringContaining( entityNameText )
+			);
+
+			// No need to wait in this test because we control the Promise
+			// resolution manually via the `resolver` reference
+			act( () => {
+				Simulate.click( createButton );
+			} );
+
+			await eventLoopTick();
+
+			// Check for loading indicator
+			const loadingIndicator = container.querySelector(
+				'.block-editor-link-control__loading'
+			);
+			const currentLinkLabel = container.querySelector(
+				'[aria-label="Currently selected"]'
+			);
+
+			expect( currentLinkLabel ).toBeNull();
+			expect( loadingIndicator.innerHTML ).toEqual(
+				expect.stringContaining( 'Creating' )
+			);
+
+			// Resolve the `createSuggestion` promise
+			await act( async () => {
+				resolver( resolvedEntity );
+			} );
+
+			await eventLoopTick();
+
+			const currentLink = container.querySelector(
+				'[aria-label="Currently selected"]'
+			);
+
+			const currentLinkHTML = currentLink.innerHTML;
+
+			expect( currentLinkHTML ).toEqual(
+				expect.stringContaining( entityNameText )
+			);
+			expect( currentLinkHTML ).toEqual(
+				expect.stringContaining( '/?p=123' )
+			);
+		}
+	);
+
+	it( 'should allow createSuggestion prop to return a non-Promise value', async () => {
+		const LinkControlConsumer = () => {
+			const [ link, setLink ] = useState( null );
+
+			return (
+				<LinkControl
+					value={ link }
+					onChange={ ( suggestion ) => {
+						setLink( suggestion );
+					} }
+					createSuggestion={ ( title ) => ( {
+						title,
+						id: 123,
+						url: '/?p=123',
+						type: 'page',
+					} ) }
+				/>
+			);
+		};
+
+		act( () => {
+			render( <LinkControlConsumer />, container );
+		} );
+
+		// Search Input UI
+		const searchInput = container.querySelector(
+			'input[aria-label="URL"]'
+		);
+
+		// Simulate searching for a term
+		act( () => {
+			Simulate.change( searchInput, {
+				target: { value: 'Some new page to create' },
+			} );
+		} );
+
+		await eventLoopTick();
+
+		// TODO: select these by aria relationship to autocomplete rather than arbitrary selector.
+		const searchResultElements = container.querySelectorAll(
+			'[role="listbox"] [role="option"]'
+		);
+
+		const createButton = first(
+			Array.from( searchResultElements ).filter( ( result ) =>
+				result.innerHTML.includes( 'New page' )
+			)
+		);
+
+		await act( async () => {
+			Simulate.click( createButton );
+		} );
+
+		await eventLoopTick();
+
+		const currentLink = container.querySelector(
+			'[aria-label="Currently selected"]'
+		);
+
+		const currentLinkHTML = currentLink.innerHTML;
+
+		expect( currentLinkHTML ).toEqual(
+			expect.stringContaining( 'Some new page to create' )
+		);
+		expect( currentLinkHTML ).toEqual(
+			expect.stringContaining( '/?p=123' )
+		);
+	} );
+
+	it( 'should allow creation of entities via the keyboard', async () => {
+		const entityNameText = 'A new page to be created';
+
+		const LinkControlConsumer = () => {
+			const [ link, setLink ] = useState( null );
+
+			return (
+				<LinkControl
+					value={ link }
+					onChange={ ( suggestion ) => {
+						setLink( suggestion );
+					} }
+					createSuggestion={ ( title ) =>
+						Promise.resolve( {
+							title,
+							id: 123,
+							url: '/?p=123',
+							type: 'page',
+						} )
+					}
+				/>
+			);
+		};
+
+		act( () => {
+			render( <LinkControlConsumer />, container );
+		} );
+
+		// Search Input UI
+		const searchInput = container.querySelector(
+			'input[aria-label="URL"]'
+		);
+
+		// Simulate searching for a term
+		act( () => {
+			Simulate.change( searchInput, {
+				target: { value: entityNameText },
+			} );
+		} );
+
+		await eventLoopTick();
+
+		// TODO: select these by aria relationship to autocomplete rather than arbitrary selector.
+		const searchResultElements = container.querySelectorAll(
+			'[role="listbox"] [role="option"]'
+		);
+		const form = container.querySelector( 'form' );
+		const createButton = first(
+			Array.from( searchResultElements ).filter( ( result ) =>
+				result.innerHTML.includes( 'New page' )
+			)
+		);
+
+		// Step down into the search results, highlighting the first result item
+		act( () => {
+			Simulate.keyDown( searchInput, { keyCode: DOWN } );
+		} );
+
+		act( () => {
+			Simulate.keyDown( createButton, { keyCode: ENTER } );
+		} );
+
+		await act( async () => {
+			Simulate.submit( form );
+		} );
+
+		await eventLoopTick();
+
+		const currentLink = container.querySelector(
+			'[aria-label="Currently selected"]'
+		);
+
+		const currentLinkHTML = currentLink.innerHTML;
+
+		expect( currentLinkHTML ).toEqual(
+			expect.stringContaining( entityNameText )
+		);
+	} );
+
+	describe( 'Do not show create option', () => {
+		it.each( [ [ undefined ], [ null ], [ false ] ] )(
+			'should not show not show an option to create an entity when "createSuggestion" handler is %s',
+			async ( handler ) => {
+				act( () => {
+					render(
+						<LinkControl createSuggestion={ handler } />,
+						container
+					);
+				} );
+				// Await the initial suggestions to be fetched
+				await eventLoopTick();
+
+				// Search Input UI
+				const searchInput = container.querySelector(
+					'input[aria-label="URL"]'
+				);
+
+				// TODO: select these by aria relationship to autocomplete rather than arbitrary selector.
+				const searchResultElements = container.querySelectorAll(
+					'[role="listbox"] [role="option"]'
+				);
+				const createButton = first(
+					Array.from( searchResultElements ).filter( ( result ) =>
+						result.innerHTML.includes( 'New page' )
+					)
+				);
+
+				// Verify input has no value
+				expect( searchInput.value ).toBe( '' );
+				expect( createButton ).toBeFalsy(); // shouldn't exist!
+			}
+		);
+
+		it( 'should not show not show an option to create an entity when input is empty', async () => {
+			act( () => {
+				render(
+					<LinkControl
+						showInitialSuggestions={ true } // should show even if we're not showing initial suggestions
+						createSuggestion={ jest.fn() }
+					/>,
+					container
+				);
+			} );
+			// Await the initial suggestions to be fetched
+			await eventLoopTick();
+
+			// Search Input UI
+			const searchInput = container.querySelector(
+				'input[aria-label="URL"]'
+			);
+
+			// TODO: select these by aria relationship to autocomplete rather than arbitrary selector.
+			const searchResultElements = container.querySelectorAll(
+				'[role="listbox"] [role="option"]'
+			);
+			const createButton = first(
+				Array.from( searchResultElements ).filter( ( result ) =>
+					result.innerHTML.includes( 'New page' )
+				)
+			);
+
+			// Verify input has no value
+			expect( searchInput.value ).toBe( '' );
+			expect( createButton ).toBeFalsy(); // shouldn't exist!
+		} );
+
+		it.each( [
+			'https://wordpress.org',
+			'www.wordpress.org',
+			'mailto:example123456@wordpress.org',
+			'tel:example123456@wordpress.org',
+			'#internal-anchor',
+		] )(
+			'should not show option to "Create Page" when text is a form of direct entry (eg: %s)',
+			async ( inputText ) => {
+				act( () => {
+					render(
+						<LinkControl createSuggestion={ jest.fn() } />,
+						container
+					);
+				} );
+
+				// Search Input UI
+				const searchInput = container.querySelector(
+					'input[aria-label="URL"]'
+				);
+
+				// Simulate searching for a term
+				act( () => {
+					Simulate.change( searchInput, {
+						target: { value: inputText },
+					} );
+				} );
+
+				await eventLoopTick();
+
+				// TODO: select these by aria relationship to autocomplete rather than arbitrary selector.
+				const searchResultElements = container.querySelectorAll(
+					'[role="listbox"] [role="option"]'
+				);
+
+				const createButton = first(
+					Array.from( searchResultElements ).filter( ( result ) =>
+						result.innerHTML.includes( 'New page' )
+					)
+				);
+
+				expect( createButton ).toBeFalsy(); // shouldn't exist!
+			}
+		);
+	} );
+
+	describe( 'Error handling', () => {
+		it( 'should display human-friendly, perceivable error notice and re-show create button and search input if page creation request fails', async () => {
+			const searchText = 'This page to be created';
+			let searchInput;
+
+			const throwsError = () => {
+				throw new Error( 'API response returned invalid entity.' ); // this can be any error and msg
+			};
+
+			const createSuggestion = () => Promise.reject( throwsError() );
+
+			act( () => {
+				render(
+					<LinkControl createSuggestion={ createSuggestion } />,
+					container
+				);
+			} );
+
+			// Search Input UI
+			searchInput = container.querySelector( 'input[aria-label="URL"]' );
+
+			// Simulate searching for a term
+			act( () => {
+				Simulate.change( searchInput, {
+					target: { value: searchText },
+				} );
+			} );
+
+			await eventLoopTick();
+
+			// TODO: select these by aria relationship to autocomplete rather than arbitrary selector.
+			let searchResultElements = container.querySelectorAll(
+				'[role="listbox"] [role="option"]'
+			);
+			let createButton = first(
+				Array.from( searchResultElements ).filter( ( result ) =>
+					result.innerHTML.includes( 'New page' )
+				)
+			);
+
+			await act( async () => {
+				Simulate.click( createButton );
+			} );
+
+			await eventLoopTick();
+
+			searchInput = container.querySelector( 'input[aria-label="URL"]' );
+
+			// This is a Notice component
+			// we allow selecting by className here as an edge case because the
+			// a11y is handled via `speak`.
+			// See: https://github.com/WordPress/gutenberg/tree/master/packages/a11y#speak.
+			const errorNotice = container.querySelector(
+				'.block-editor-link-control__search-error'
+			);
+
+			// Catch the error in the test to avoid test failures
+			expect( throwsError ).toThrow( Error );
+
+			// Check human readable error notice is perceivable
+			expect( errorNotice ).not.toBeFalsy();
+			expect( errorNotice.innerHTML ).toEqual(
+				expect.stringContaining(
+					'API response returned invalid entity'
+				)
+			);
+
+			// Verify input is repopulated with original search text
+			expect( searchInput ).not.toBeFalsy();
+			expect( searchInput.value ).toBe( searchText );
+
+			// Verify search results are re-shown and create button is available.
+			searchResultElements = container.querySelectorAll(
+				'[role="listbox"] [role="option"]'
+			);
+			createButton = first(
+				Array.from( searchResultElements ).filter( ( result ) =>
+					result.innerHTML.includes( 'New page' )
+				)
+			);
+
+			expect( createButton ).not.toBeFalsy(); // shouldn't exist!
+		} );
+	} );
+} );
+
+describe( 'Selecting links', () => {
+	it( 'should display a selected link corresponding to the provided "currentLink" prop', () => {
+		const selectedLink = first( fauxEntitySuggestions );
+
+		const LinkControlConsumer = () => {
+			const [ link ] = useState( selectedLink );
+
+			return <LinkControl value={ link } />;
+		};
+
+		act( () => {
+			render( <LinkControlConsumer />, container );
+		} );
+
+		// TODO: select by aria role or visible text
+		const currentLink = getCurrentLink();
+		const currentLinkHTML = currentLink.innerHTML;
+		const currentLinkAnchor = currentLink.querySelector(
+			`[href="${ selectedLink.url }"]`
+		);
+
+		expect( currentLinkHTML ).toEqual(
+			expect.stringContaining( selectedLink.title )
+		);
+		expect( currentLinkHTML ).toEqual(
+			expect.stringContaining( selectedLink.type )
+		);
+		expect( currentLinkHTML ).toEqual( expect.stringContaining( 'Edit' ) );
+		expect( currentLinkAnchor ).not.toBeNull();
+	} );
+
+	it( 'should hide "selected" link UI and display search UI prepopulated with previously selected link title when "Change" button is clicked', () => {
+		const selectedLink = first( fauxEntitySuggestions );
+
+		const LinkControlConsumer = () => {
+			const [ link, setLink ] = useState( selectedLink );
+
+			return (
+				<LinkControl
+					value={ link }
+					onChange={ ( suggestion ) => setLink( suggestion ) }
+				/>
+			);
+		};
+
+		act( () => {
+			render( <LinkControlConsumer />, container );
+		} );
+
+		// Required in order to select the button below
+		let currentLinkUI = getCurrentLink();
+		const currentLinkBtn = currentLinkUI.querySelector( 'button' );
+
+		// Simulate searching for a term
+		act( () => {
+			Simulate.click( currentLinkBtn );
+		} );
+
+		const searchInput = getURLInput();
+		currentLinkUI = getCurrentLink();
+
+		// We should be back to showing the search input
+		expect( searchInput ).not.toBeNull();
+		expect( searchInput.value ).toBe( selectedLink.url ); // prepopulated with previous link's URL
+		expect( currentLinkUI ).toBeNull();
+	} );
+
 	describe( 'Selection using mouse click', () => {
 		it.each( [
 			[ 'entity', 'hello world', first( fauxEntitySuggestions ) ], // entity search
@@ -866,9 +1086,7 @@
 				} );
 
 				// Search Input UI
-				const searchInput = container.querySelector(
-					'input[aria-label="URL"]'
-				);
+				const searchInput = getURLInput();
 
 				// Simulate searching for a term
 				act( () => {
@@ -880,10 +1098,7 @@
 				// fetchFauxEntitySuggestions resolves on next "tick" of event loop
 				await eventLoopTick();
 
-				// TODO: select these by aria relationship to autocomplete rather than arbitary selector.
-				const searchResultElements = container.querySelectorAll(
-					'[role="listbox"] [role="option"]'
-				);
+				const searchResultElements = getSearchResults();
 
 				const firstSearchSuggestion = first( searchResultElements );
 
@@ -944,9 +1159,7 @@
 				} );
 
 				// Search Input UI
-				const searchInput = container.querySelector(
-					'input[aria-label="URL"]'
-				);
+				const searchInput = getURLInput();
 				const form = container.querySelector( 'form' );
 
 				// Simulate searching for a term
@@ -959,645 +1172,13 @@
 				//fetchFauxEntitySuggestions resolves on next "tick" of event loop
 				await eventLoopTick();
 
-=======
-			const LinkControlConsumer = () => {
-				const [ link, setLink ] = useState( null );
-
-				return (
-					<LinkControl
-						value={ link }
-						onChange={ ( suggestion ) => {
-							setLink( suggestion );
-						} }
-						createSuggestion={ createSuggestion }
-					/>
-				);
-			};
-
-			act( () => {
-				render( <LinkControlConsumer />, container );
-			} );
-
-			// Search Input UI
-			const searchInput = container.querySelector(
-				'input[aria-label="URL"]'
-			);
-
-			// Simulate searching for a term
-			act( () => {
-				Simulate.change( searchInput, {
-					target: { value: entityNameText },
-				} );
-			} );
-
-			await eventLoopTick();
-
-			// TODO: select these by aria relationship to autocomplete rather than arbitrary selector.
-			const searchResultElements = container.querySelectorAll(
-				'[role="listbox"] [role="option"]'
-			);
-
-			const createButton = first(
-				Array.from( searchResultElements ).filter( ( result ) =>
-					result.innerHTML.includes( 'New page' )
-				)
-			);
-
-			expect( createButton ).not.toBeNull();
-			expect( createButton.innerHTML ).toEqual(
-				expect.stringContaining( entityNameText )
-			);
-
-			// No need to wait in this test because we control the Promise
-			// resolution manually via the `resolver` reference
-			act( () => {
-				Simulate.click( createButton );
-			} );
-
-			await eventLoopTick();
-
-			// Check for loading indicator
-			const loadingIndicator = container.querySelector(
-				'.block-editor-link-control__loading'
-			);
-			const currentLinkLabel = container.querySelector(
-				'[aria-label="Currently selected"]'
-			);
-
-			expect( currentLinkLabel ).toBeNull();
-			expect( loadingIndicator.innerHTML ).toEqual(
-				expect.stringContaining( 'Creating' )
-			);
-
-			// Resolve the `createSuggestion` promise
-			await act( async () => {
-				resolver( resolvedEntity );
-			} );
-
-			await eventLoopTick();
-
-			const currentLink = container.querySelector(
-				'[aria-label="Currently selected"]'
-			);
-
-			const currentLinkHTML = currentLink.innerHTML;
-
-			expect( currentLinkHTML ).toEqual(
-				expect.stringContaining( entityNameText )
-			);
-			expect( currentLinkHTML ).toEqual(
-				expect.stringContaining( '/?p=123' )
-			);
-		}
-	);
-
-	it( 'should allow createSuggestion prop to return a non-Promise value', async () => {
-		const LinkControlConsumer = () => {
-			const [ link, setLink ] = useState( null );
-
-			return (
-				<LinkControl
-					value={ link }
-					onChange={ ( suggestion ) => {
-						setLink( suggestion );
-					} }
-					createSuggestion={ ( title ) => ( {
-						title,
-						id: 123,
-						url: '/?p=123',
-						type: 'page',
-					} ) }
-				/>
-			);
-		};
-
-		act( () => {
-			render( <LinkControlConsumer />, container );
-		} );
-
-		// Search Input UI
-		const searchInput = container.querySelector(
-			'input[aria-label="URL"]'
-		);
-
-		// Simulate searching for a term
-		act( () => {
-			Simulate.change( searchInput, {
-				target: { value: 'Some new page to create' },
-			} );
-		} );
-
-		await eventLoopTick();
-
-		// TODO: select these by aria relationship to autocomplete rather than arbitrary selector.
-		const searchResultElements = container.querySelectorAll(
-			'[role="listbox"] [role="option"]'
-		);
-
-		const createButton = first(
-			Array.from( searchResultElements ).filter( ( result ) =>
-				result.innerHTML.includes( 'New page' )
-			)
-		);
-
-		await act( async () => {
-			Simulate.click( createButton );
-		} );
-
-		await eventLoopTick();
-
-		const currentLink = container.querySelector(
-			'[aria-label="Currently selected"]'
-		);
-
-		const currentLinkHTML = currentLink.innerHTML;
-
-		expect( currentLinkHTML ).toEqual(
-			expect.stringContaining( 'Some new page to create' )
-		);
-		expect( currentLinkHTML ).toEqual(
-			expect.stringContaining( '/?p=123' )
-		);
-	} );
-
-	it( 'should allow creation of entities via the keyboard', async () => {
-		const entityNameText = 'A new page to be created';
-
-		const LinkControlConsumer = () => {
-			const [ link, setLink ] = useState( null );
-
-			return (
-				<LinkControl
-					value={ link }
-					onChange={ ( suggestion ) => {
-						setLink( suggestion );
-					} }
-					createSuggestion={ ( title ) =>
-						Promise.resolve( {
-							title,
-							id: 123,
-							url: '/?p=123',
-							type: 'page',
-						} )
-					}
-				/>
-			);
-		};
-
-		act( () => {
-			render( <LinkControlConsumer />, container );
-		} );
-
-		// Search Input UI
-		const searchInput = container.querySelector(
-			'input[aria-label="URL"]'
-		);
-
-		// Simulate searching for a term
-		act( () => {
-			Simulate.change( searchInput, {
-				target: { value: entityNameText },
-			} );
-		} );
-
-		await eventLoopTick();
-
-		// TODO: select these by aria relationship to autocomplete rather than arbitrary selector.
-		const searchResultElements = container.querySelectorAll(
-			'[role="listbox"] [role="option"]'
-		);
-		const form = container.querySelector( 'form' );
-		const createButton = first(
-			Array.from( searchResultElements ).filter( ( result ) =>
-				result.innerHTML.includes( 'New page' )
-			)
-		);
-
-		// Step down into the search results, highlighting the first result item
-		act( () => {
-			Simulate.keyDown( searchInput, { keyCode: DOWN } );
-		} );
-
-		act( () => {
-			Simulate.keyDown( createButton, { keyCode: ENTER } );
-		} );
-
-		await act( async () => {
-			Simulate.submit( form );
-		} );
-
-		await eventLoopTick();
-
-		const currentLink = container.querySelector(
-			'[aria-label="Currently selected"]'
-		);
-
-		const currentLinkHTML = currentLink.innerHTML;
-
-		expect( currentLinkHTML ).toEqual(
-			expect.stringContaining( entityNameText )
-		);
-	} );
-
-	describe( 'Do not show create option', () => {
-		it.each( [ [ undefined ], [ null ], [ false ] ] )(
-			'should not show not show an option to create an entity when "createSuggestion" handler is %s',
-			async ( handler ) => {
-				act( () => {
-					render(
-						<LinkControl createSuggestion={ handler } />,
-						container
-					);
-				} );
-				// Await the initial suggestions to be fetched
-				await eventLoopTick();
-
-				// Search Input UI
-				const searchInput = container.querySelector(
-					'input[aria-label="URL"]'
-				);
-
-				// TODO: select these by aria relationship to autocomplete rather than arbitrary selector.
-				const searchResultElements = container.querySelectorAll(
-					'[role="listbox"] [role="option"]'
-				);
-				const createButton = first(
-					Array.from( searchResultElements ).filter( ( result ) =>
-						result.innerHTML.includes( 'New page' )
-					)
-				);
-
-				// Verify input has no value
-				expect( searchInput.value ).toBe( '' );
-				expect( createButton ).toBeFalsy(); // shouldn't exist!
-			}
-		);
-
-		it( 'should not show not show an option to create an entity when input is empty', async () => {
-			act( () => {
-				render(
-					<LinkControl
-						showInitialSuggestions={ true } // should show even if we're not showing initial suggestions
-						createSuggestion={ jest.fn() }
-					/>,
-					container
-				);
-			} );
-			// Await the initial suggestions to be fetched
-			await eventLoopTick();
-
-			// Search Input UI
-			const searchInput = container.querySelector(
-				'input[aria-label="URL"]'
-			);
-
-			// TODO: select these by aria relationship to autocomplete rather than arbitrary selector.
-			const searchResultElements = container.querySelectorAll(
-				'[role="listbox"] [role="option"]'
-			);
-			const createButton = first(
-				Array.from( searchResultElements ).filter( ( result ) =>
-					result.innerHTML.includes( 'New page' )
-				)
-			);
-
-			// Verify input has no value
-			expect( searchInput.value ).toBe( '' );
-			expect( createButton ).toBeFalsy(); // shouldn't exist!
-		} );
-
-		it.each( [
-			'https://wordpress.org',
-			'www.wordpress.org',
-			'mailto:example123456@wordpress.org',
-			'tel:example123456@wordpress.org',
-			'#internal-anchor',
-		] )(
-			'should not show option to "Create Page" when text is a form of direct entry (eg: %s)',
-			async ( inputText ) => {
-				act( () => {
-					render(
-						<LinkControl createSuggestion={ jest.fn() } />,
-						container
-					);
-				} );
-
-				// Search Input UI
-				const searchInput = container.querySelector(
-					'input[aria-label="URL"]'
-				);
-
-				// Simulate searching for a term
-				act( () => {
-					Simulate.change( searchInput, {
-						target: { value: inputText },
-					} );
-				} );
-
-				await eventLoopTick();
-
-				// TODO: select these by aria relationship to autocomplete rather than arbitrary selector.
-				const searchResultElements = container.querySelectorAll(
-					'[role="listbox"] [role="option"]'
-				);
-
-				const createButton = first(
-					Array.from( searchResultElements ).filter( ( result ) =>
-						result.innerHTML.includes( 'New page' )
-					)
-				);
-
-				expect( createButton ).toBeFalsy(); // shouldn't exist!
-			}
-		);
-	} );
-
-	describe( 'Error handling', () => {
-		it( 'should display human-friendly, perceivable error notice and re-show create button and search input if page creation request fails', async () => {
-			const searchText = 'This page to be created';
-			let searchInput;
-
-			const throwsError = () => {
-				throw new Error( 'API response returned invalid entity.' ); // this can be any error and msg
-			};
-
-			const createSuggestion = () => Promise.reject( throwsError() );
-
-			act( () => {
-				render(
-					<LinkControl createSuggestion={ createSuggestion } />,
-					container
-				);
-			} );
-
-			// Search Input UI
-			searchInput = container.querySelector( 'input[aria-label="URL"]' );
-
-			// Simulate searching for a term
-			act( () => {
-				Simulate.change( searchInput, {
-					target: { value: searchText },
-				} );
-			} );
-
-			await eventLoopTick();
-
-			// TODO: select these by aria relationship to autocomplete rather than arbitrary selector.
-			let searchResultElements = container.querySelectorAll(
-				'[role="listbox"] [role="option"]'
-			);
-			let createButton = first(
-				Array.from( searchResultElements ).filter( ( result ) =>
-					result.innerHTML.includes( 'New page' )
-				)
-			);
-
-			await act( async () => {
-				Simulate.click( createButton );
-			} );
-
-			await eventLoopTick();
-
-			searchInput = container.querySelector( 'input[aria-label="URL"]' );
-
-			// This is a Notice component
-			// we allow selecting by className here as an edge case because the
-			// a11y is handled via `speak`.
-			// See: https://github.com/WordPress/gutenberg/tree/master/packages/a11y#speak.
-			const errorNotice = container.querySelector(
-				'.block-editor-link-control__search-error'
-			);
-
-			// Catch the error in the test to avoid test failures
-			expect( throwsError ).toThrow( Error );
-
-			// Check human readable error notice is perceivable
-			expect( errorNotice ).not.toBeFalsy();
-			expect( errorNotice.innerHTML ).toEqual(
-				expect.stringContaining(
-					'API response returned invalid entity'
-				)
-			);
-
-			// Verify input is repopulated with original search text
-			expect( searchInput ).not.toBeFalsy();
-			expect( searchInput.value ).toBe( searchText );
-
-			// Verify search results are re-shown and create button is available.
-			searchResultElements = container.querySelectorAll(
-				'[role="listbox"] [role="option"]'
-			);
-			createButton = first(
-				Array.from( searchResultElements ).filter( ( result ) =>
-					result.innerHTML.includes( 'New page' )
-				)
-			);
-
-			expect( createButton ).not.toBeFalsy(); // shouldn't exist!
-		} );
-	} );
-} );
-
-describe( 'Selecting links', () => {
-	it( 'should display a selected link corresponding to the provided "currentLink" prop', () => {
-		const selectedLink = first( fauxEntitySuggestions );
-
-		const LinkControlConsumer = () => {
-			const [ link ] = useState( selectedLink );
-
-			return <LinkControl value={ link } />;
-		};
-
-		act( () => {
-			render( <LinkControlConsumer />, container );
-		} );
-
-		// TODO: select by aria role or visible text
-		const currentLink = getCurrentLink();
-		const currentLinkHTML = currentLink.innerHTML;
-		const currentLinkAnchor = currentLink.querySelector(
-			`[href="${ selectedLink.url }"]`
-		);
-
-		expect( currentLinkHTML ).toEqual(
-			expect.stringContaining( selectedLink.title )
-		);
-		expect( currentLinkHTML ).toEqual(
-			expect.stringContaining( selectedLink.type )
-		);
-		expect( currentLinkHTML ).toEqual( expect.stringContaining( 'Edit' ) );
-		expect( currentLinkAnchor ).not.toBeNull();
-	} );
-
-	it( 'should hide "selected" link UI and display search UI prepopulated with previously selected link title when "Change" button is clicked', () => {
-		const selectedLink = first( fauxEntitySuggestions );
-
-		const LinkControlConsumer = () => {
-			const [ link, setLink ] = useState( selectedLink );
-
-			return (
-				<LinkControl
-					value={ link }
-					onChange={ ( suggestion ) => setLink( suggestion ) }
-				/>
-			);
-		};
-
-		act( () => {
-			render( <LinkControlConsumer />, container );
-		} );
-
-		// Required in order to select the button below
-		let currentLinkUI = getCurrentLink();
-		const currentLinkBtn = currentLinkUI.querySelector( 'button' );
-
-		// Simulate searching for a term
-		act( () => {
-			Simulate.click( currentLinkBtn );
-		} );
-
-		const searchInput = getURLInput();
-		currentLinkUI = getCurrentLink();
-
-		// We should be back to showing the search input
-		expect( searchInput ).not.toBeNull();
-		expect( searchInput.value ).toBe( selectedLink.url ); // prepopulated with previous link's URL
-		expect( currentLinkUI ).toBeNull();
-	} );
-
-	describe( 'Selection using mouse click', () => {
-		it.each( [
-			[ 'entity', 'hello world', first( fauxEntitySuggestions ) ], // entity search
-			[
-				'url',
-				'https://www.wordpress.org',
-				{
-					id: '1',
-					title: 'https://www.wordpress.org',
-					url: 'https://www.wordpress.org',
-					type: 'URL',
-				},
-			], // url
-		] )(
-			'should display a current selected link UI when a %s suggestion for the search "%s" is clicked',
-			async ( type, searchTerm, selectedLink ) => {
-				const LinkControlConsumer = () => {
-					const [ link, setLink ] = useState();
-
-					return (
-						<LinkControl
-							value={ link }
-							onChange={ ( suggestion ) => setLink( suggestion ) }
-						/>
-					);
-				};
-
-				act( () => {
-					render( <LinkControlConsumer />, container );
-				} );
-
-				// Search Input UI
-				const searchInput = getURLInput();
-
-				// Simulate searching for a term
-				act( () => {
-					Simulate.change( searchInput, {
-						target: { value: searchTerm },
-					} );
-				} );
-
-				// fetchFauxEntitySuggestions resolves on next "tick" of event loop
-				await eventLoopTick();
-
-				const searchResultElements = getSearchResults();
-
-				const firstSearchSuggestion = first( searchResultElements );
-
-				// Simulate selecting the first of the search suggestions
-				act( () => {
-					Simulate.click( firstSearchSuggestion );
-				} );
-
-				const currentLink = container.querySelector(
-					'.block-editor-link-control__search-item.is-current'
-				);
-				const currentLinkHTML = currentLink.innerHTML;
-				const currentLinkAnchor = currentLink.querySelector(
-					`[href="${ selectedLink.url }"]`
-				);
-
-				// Check that this suggestion is now shown as selected
-				expect( currentLinkHTML ).toEqual(
-					expect.stringContaining( selectedLink.title )
-				);
-				expect( currentLinkHTML ).toEqual(
-					expect.stringContaining( 'Edit' )
-				);
-				expect( currentLinkAnchor ).not.toBeNull();
-			}
-		);
-	} );
-
-	describe( 'Selection using keyboard', () => {
-		it.each( [
-			[ 'entity', 'hello world', first( fauxEntitySuggestions ) ], // entity search
-			[
-				'url',
-				'https://www.wordpress.org',
-				{
-					id: '1',
-					title: 'https://www.wordpress.org',
-					url: 'https://www.wordpress.org',
-					type: 'URL',
-				},
-			], // url
-		] )(
-			'should display a current selected link UI when an %s suggestion for the search "%s" is selected using the keyboard',
-			async ( type, searchTerm, selectedLink ) => {
-				const LinkControlConsumer = () => {
-					const [ link, setLink ] = useState();
-
-					return (
-						<LinkControl
-							value={ link }
-							onChange={ ( suggestion ) => setLink( suggestion ) }
-						/>
-					);
-				};
-
-				act( () => {
-					render( <LinkControlConsumer />, container );
-				} );
-
-				// Search Input UI
-				const searchInput = getURLInput();
-				const form = container.querySelector( 'form' );
-
-				// Simulate searching for a term
-				act( () => {
-					Simulate.change( searchInput, {
-						target: { value: searchTerm },
-					} );
-				} );
-
-				//fetchFauxEntitySuggestions resolves on next "tick" of event loop
-				await eventLoopTick();
-
->>>>>>> 251bab45
 				// Step down into the search results, highlighting the first result item
 				act( () => {
 					Simulate.keyDown( searchInput, { keyCode: DOWN } );
 				} );
 
-<<<<<<< HEAD
-				// TODO: select these by aria relationship to autocomplete rather than arbitary selector.
-				const searchResultElements = container.querySelectorAll(
-					'[role="listbox"] [role="option"]'
-				);
-=======
 				const searchResultElements = getSearchResults();
 
->>>>>>> 251bab45
 				const firstSearchSuggestion = first( searchResultElements );
 				const secondSearchSuggestion = nth( searchResultElements, 1 );
 
@@ -1672,49 +1253,6 @@
 				expect( currentLinkAnchor ).not.toBeNull();
 			}
 		);
-<<<<<<< HEAD
-	} );
-
-	it( 'does not forcefully regain focus if onChange handler had shifted it', () => {
-		// Regression: Previously, there had been issues where if `onChange`
-		// would programmatically shift focus, LinkControl would try to force it
-		// back, based on its internal logic to determine whether it had focus
-		// when finishing an edit occuring _before_ `onChange` having been run.
-		//
-		// See: https://github.com/WordPress/gutenberg/pull/19462
-
-		const LinkControlConsumer = () => {
-			const focusTarget = useRef();
-
-			return (
-				<>
-					<div tabIndex={ -1 } data-expected ref={ focusTarget } />
-					<LinkControl
-						onChange={ () => focusTarget.current.focus() }
-					/>
-				</>
-			);
-		};
-
-		act( () => {
-			render( <LinkControlConsumer />, container );
-		} );
-
-		// Change value.
-		const form = container.querySelector( 'form' );
-		const searchInput = container.querySelector(
-			'input[aria-label="URL"]'
-		);
-
-		// Simulate searching for a term
-		act( () => {
-			Simulate.change( searchInput, {
-				target: { value: 'https://example.com' },
-			} );
-		} );
-		act( () => {
-			Simulate.keyDown( searchInput, { keyCode: ENTER } );
-=======
 
 		it( 'should allow selection of initial search results via the keyboard', async () => {
 			act( () => {
@@ -1788,16 +1326,7 @@
 			);
 
 			expect( mockFetchSearchSuggestions ).toHaveBeenCalledTimes( 1 );
->>>>>>> 251bab45
-		} );
-		act( () => {
-			Simulate.submit( form );
-		} );
-
-		const isExpectedFocusTarget = document.activeElement.hasAttribute(
-			'data-expected'
-		);
-		expect( isExpectedFocusTarget ).toBe( true );
+		} );
 	} );
 
 	it( 'does not forcefully regain focus if onChange handler had shifted it', () => {
