1.21.0
------
* Reduced padding around text on Rich Text based blocks.
* [Android] Improved stability on very long posts.

1.20.0
------
* Fix bug where image placeholders would sometimes not be shown
<<<<<<< HEAD
* Make inserter to show options on long-press to add before/after
=======
* Fix crash on undo
* Style fixes on the navigation UI
* [iOS] Fix focus issue
* New block: Shortcode. You can now create and edit Shortcode blocks in the editor.
>>>>>>> 7a9b48a6

1.19.0
------
* Add support for changing Settings in List Block.
* [iOS] Fix crash dismissing bottom-sheet after device rotation.
* [Android] Add support for Preformatted block.
* New block: Gallery. You can now create image galleries using WordPress Media library. Upload feature is coming soon.
* Add support for Video block settings

1.18.0
------
* [iOS] Added native fullscreen preview when clicking image from Image Block
* New block: Spacer

1.17.0
------
* Include block title in Unsupported block's UI
* Show new-block-indicator when no blocks at all and when at the last block
* Use existing links in the clipboard to prefill url field when inserting new link.
* Media & Text block alignment options
* Add alignment controls for paragraph blocks
* [iOS] Fix issue where the keyboard would not capitalize sentences correctly on some cases.
* [iOS] Support for Pexels image library
* [Android] Added native fullscreen preview when clicking image from Image Block
* [iOS] Add support for Preformatted block.
* [Android] Fix issue when removing image/page break block crashes the app

1.16.1
------
* [iOS] Fix tap on links bug that reappear on iOS 13.2

1.16.0
------
* [Android] Add support for pexels images
* Add left, center, and right image alignment controls
1.15.3
------
* [iOS] Fix a layout bug in RCTAztecView in iOS 13.2

1.15.2
------
* Fix issue when copy/paste photos from other apps, was not inserting an image on the post.
* Fix issue where the block inserter layout wasn't correct after device rotation.

1.15.0
------
* Fix issue when multiple media selection adds only one image or video block on Android
* Fix issue when force Touch app shortcut doesn't work properly selecting "New Photo Post" on iOS
* Add Link Target (Open in new tab) to Image Block.
* [iOS] DarkMode improvements.
* [iOS] Update to iOS 11 and Swift 5
* New block: Media & Text

1.14.0
------
* Fix a bug on iOS 13.0 were tapping on a link opens Safari
* Fix a link editing issue, where trying to add a empty link at the start of another link would remove the existing link.
* Fix missing content on long posts in html mode on Android

1.12.0
------
* Add rich text styling to video captions
* Prevent keyboard dismissal when switching between caption and text block on Android
* Blocks that would be replaced are now hidden when add block bottom sheet displays
* Tapping on empty editor area now always inserts new block at end of post

1.11.0
------
* Toolbar scroll position now resets when its content changes.
* Dark Mode for iOS.

1.10.0
------
* Adding a block from the post title now shows the add block here indicator.
* Deselect post title any time a block is added
* Fix loss of center alignment in image captions on Android

1.9.0
------
* Enable video block on Android platform
* Tapping on an empty editor area will create a new paragraph block
* Fix content loss issue when loading unsupported blocks containing inner blocks.
* Adding a block from the Post Title now inserts the block at the top of the Post.

1.8.0
------
* Fix pasting simple text on Post Title
* Remove editable empty line after list on the List block
* Performance improvements on rich text editing

1.7.0
------
* Fixed keyboard flickering issue after pressing Enter repeatedly on the Post Title.
* New blocks are available: video/quote/more

1.6.0
------
* Fixed issue with link settings where “Open in New Tab” was always OFF on open.
* Added UI to display a warning when a block has invalid content.<|MERGE_RESOLUTION|>--- conflicted
+++ resolved
@@ -6,14 +6,11 @@
 1.20.0
 ------
 * Fix bug where image placeholders would sometimes not be shown
-<<<<<<< HEAD
 * Make inserter to show options on long-press to add before/after
-=======
 * Fix crash on undo
 * Style fixes on the navigation UI
 * [iOS] Fix focus issue
 * New block: Shortcode. You can now create and edit Shortcode blocks in the editor.
->>>>>>> 7a9b48a6
 
 1.19.0
 ------
