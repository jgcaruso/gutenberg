--- conflicted
+++ resolved
@@ -123,10 +123,6 @@
         delegate = self
         textContainerInset = .zero
         contentInset = .zero
-<<<<<<< HEAD
-        textContainer.lineFragmentPadding = 0
-=======
->>>>>>> f4e91b94
         addPlaceholder()
     }
 
