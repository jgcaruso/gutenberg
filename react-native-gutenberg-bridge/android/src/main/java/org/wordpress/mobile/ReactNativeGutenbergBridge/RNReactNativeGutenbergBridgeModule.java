--- conflicted
+++ resolved
@@ -77,12 +77,12 @@
         mGutenbergBridgeJS2Parent.onUploadMediaPressed(new GutenbergBridgeJS2Parent.MediaUploadCallback() {
             @Override
             public void onUploadMediaFileSelected(int mediaId, String mediaUri) {
-                onUploadMediaSelected.invoke(mediaId, mediaUri);
+                onUploadMediaSelected.invoke(mediaId, mediaUri, 0);
             }
 
             @Override
             public void onMediaFileUploadProgress(int mediaId, float progress) {
-                setMediaFileUploadDataInJS(MEDIA_UPLOAD_STATE_UPLOADING, mediaId, null, progress);
+                setMediaFileUploadDataInJS(MEDIA_UPLOAD_STATE_UPLOADING, mediaId, null, progress, 0);
             }
 
             @Override
@@ -92,41 +92,38 @@
 
             @Override
             public void onMediaFileUploadFailed(int mediaId) {
-                setMediaFileUploadDataInJS(MEDIA_UPLOAD_STATE_FAILED, mediaId, null, 0);
+                setMediaFileUploadDataInJS(MEDIA_UPLOAD_STATE_FAILED, mediaId, null, 0, 0);
             }
         });
     }
 
-<<<<<<< HEAD
     @ReactMethod
     public void onCapturePhotoPressed(final Callback onUploadMediaSelected) {
         mGutenbergBridgeJS2Parent.onCapturePhotoPressed(new GutenbergBridgeJS2Parent.MediaUploadCallback() {
             @Override
-            public void onUploadMediaFileSelected(String mediaId, String mediaUri) {
-                onUploadMediaSelected.invoke(mediaId, mediaUri);
+            public void onUploadMediaFileSelected(int mediaId, String mediaUri) {
+                onUploadMediaSelected.invoke(mediaId, mediaUri, 0);
             }
 
             @Override
-            public void onMediaFileUploadProgress(String mediaId, float progress) {
-                setMediaFileUploadDataInJS(MEDIA_UPLOAD_STATE_UPLOADING, mediaId, null, progress);
+            public void onMediaFileUploadProgress(int mediaId, float progress) {
+                setMediaFileUploadDataInJS(MEDIA_UPLOAD_STATE_UPLOADING, mediaId, null, progress, 0);
             }
 
             @Override
-            public void onMediaFileUploadSucceeded(String mediaId, String mediaUrl) {
-                setMediaFileUploadDataInJS(MEDIA_UPLOAD_STATE_SUCCEEDED, mediaId, mediaUrl, 1);
+            public void onMediaFileUploadSucceeded(int mediaId, String mediaUrl, int mediaServerId) {
+                setMediaFileUploadDataInJS(MEDIA_UPLOAD_STATE_SUCCEEDED, mediaId, mediaUrl, 1, mediaServerId);
             }
 
             @Override
-            public void onMediaFileUploadFailed(String mediaId) {
-                setMediaFileUploadDataInJS(MEDIA_UPLOAD_STATE_FAILED, mediaId, null, 0);
+            public void onMediaFileUploadFailed(int mediaId) {
+                setMediaFileUploadDataInJS(MEDIA_UPLOAD_STATE_FAILED, mediaId, null, 0, 0);
             }
         });
     }
 
-    private void setMediaFileUploadDataInJS(int state, String mediaId, String mediaUrl, float progress) {
-=======
+
     private void setMediaFileUploadDataInJS(int state, int mediaId, String mediaUrl, float progress, int mediaServerId) {
->>>>>>> c937727c
         WritableMap writableMap = new WritableNativeMap();
         writableMap.putInt(MAP_KEY_MEDIA_FILE_UPLOAD_STATE, state);
         writableMap.putInt(MAP_KEY_MEDIA_FILE_UPLOAD_MEDIA_ID, mediaId);
