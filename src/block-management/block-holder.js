--- conflicted
+++ resolved
@@ -25,19 +25,12 @@
  */
 import { withDispatch, withSelect } from '@wordpress/data';
 import { compose } from '@wordpress/compose';
-<<<<<<< HEAD
-import { addAction, removeAction, hasAction } from '@wordpress/hooks';
+import { addAction, hasAction, removeAction } from '@wordpress/hooks';
 import { getBlockType, getUnregisteredTypeHandlerName } from '@wordpress/blocks';
 import { BlockEdit } from '@wordpress/block-editor';
-import { sprintf, __ } from '@wordpress/i18n';
+import { __, sprintf } from '@wordpress/i18n';
 import { coreBlocks } from '@wordpress/block-library';
 
-=======
-import { addAction, hasAction, removeAction } from '@wordpress/hooks';
-import { getBlockType } from '@wordpress/blocks';
-import { BlockEdit } from '@wordpress/block-editor';
-import { __, sprintf } from '@wordpress/i18n';
->>>>>>> 921e9039
 /**
  * Internal dependencies
  */
@@ -165,9 +158,8 @@
 	}
 
 	getAccessibilityLabelForBlock() {
-		const { clientId, rootClientId } = this.props;
+		const { clientId, name, rootClientId } = this.props;
 		const order = this.props.getBlockIndex( clientId, rootClientId );
-		const name = this.props.getBlockName( clientId );
 		let blockTitle = getBlockType( name ).title;
 
 		blockTitle = blockTitle === 'Unrecognized Block' ? blockTitle : `${ blockTitle } Block`;
@@ -221,13 +213,9 @@
 			// accessible prop needs to be false to access children
 			// https://facebook.github.io/react-native/docs/accessibility#accessible-ios-android
 			<TouchableWithoutFeedback
-<<<<<<< HEAD
 				accessible={ ! isSelected }
 				accessibilityLabel={ this.getAccessibilityLabel() }
 				accessibilityRole={ 'button' }
-=======
-				accessible={ false }
->>>>>>> 921e9039
 				onPress={ this.onFocus } >
 
 				<View style={ [ styles.blockHolder, borderStyle, { borderColor } ] }>
